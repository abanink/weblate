# SOME DESCRIPTIVE TITLE.
# Copyright (C) YEAR THE PACKAGE'S COPYRIGHT HOLDER
# This file is distributed under the same license as the PACKAGE package.
# FIRST AUTHOR <EMAIL@ADDRESS>, YEAR.
#
msgid ""
msgstr ""
"Project-Id-Version: PACKAGE VERSION\n"
"Report-Msgid-Bugs-To: weblate@lists.cihar.com\n"
"POT-Creation-Date: 2014-10-05 20:21+0200\n"
<<<<<<< HEAD
"PO-Revision-Date: 2014-10-01 09:40+0200\n"
=======
"PO-Revision-Date: 2014-10-06 14:55+0200\n"
>>>>>>> 6e9f1723
"Last-Translator: Michal Čihař <michal@cihar.com>\n"
"Language-Team: Catalan "
"<https://hosted.weblate.org/projects/weblate/bootstrap/ca/>\n"
"Language: ca\n"
"MIME-Version: 1.0\n"
"Content-Type: text/plain; charset=UTF-8\n"
"Content-Transfer-Encoding: 8bit\n"
"Plural-Forms: nplurals=2; plural=n != 1;\n"
"X-Generator: Weblate 1.10-dev\n"

#: weblate/accounts/avatar.py:165
msgctxt "No known user"
msgid "None"
msgstr "Desconegut"

#: weblate/accounts/forms.py:89
#, fuzzy
#| msgid "At least five characters long."
msgid "At least four characters long."
msgstr "Com a mínim 5 caràcters."

#: weblate/accounts/forms.py:90
msgid "Username"
msgstr "Nom d'usuari"

#: weblate/accounts/forms.py:93
msgid ""
"This value may contain only letters, numbers and following characters: @ . + "
"- _"
msgstr ""
"Aquest valor només pot contenir lletres, números i els següents caracters: "
"@ . + - _"

#: weblate/accounts/forms.py:113
msgid "This username is already taken. Please choose another."
msgstr "Aquest nom d'usuari no és disponible. Trieu-ne un altre."

#: weblate/accounts/forms.py:224 weblate/accounts/forms.py:294
msgid "E-mail"
msgstr "Adreça electrònica"

#: weblate/accounts/forms.py:226
msgid "You can add another emails on Authentication tab."
msgstr ""

#: weblate/accounts/forms.py:253 weblate/accounts/forms.py:331
#, fuzzy
#| msgid "Your name"
msgid "Full name"
msgstr "El vostre nom"

#: weblate/accounts/forms.py:262
msgid "Subject"
msgstr "Assumpte"

#: weblate/accounts/forms.py:263 weblate/accounts/forms.py:519
msgid "Your name"
msgstr "El vostre nom"

#: weblate/accounts/forms.py:264 weblate/accounts/forms.py:520
msgid "Your email"
msgstr "La vostra adreça"

#: weblate/accounts/forms.py:266 weblate/html/admin/performance.html:46
msgid "Message"
msgstr "Missatge"

#: weblate/accounts/forms.py:269
msgid ""
"Please contact us in English, otherwise we might be unable to understand "
"your request."
msgstr "Contacteu en anglès, altrament no podrem entendre la vostra petició."

#: weblate/accounts/forms.py:295
msgid "Activation email will be sent here."
msgstr "S'hi enviarà un correu d'activació."

#: weblate/accounts/forms.py:308
msgid ""
"This email address is already in use. Please supply a different email "
"address."
msgstr "Aquesta adreça electrònica ja és en ús. Proporcioneu-ne una altra."

#: weblate/accounts/forms.py:369
#, python-format
msgid "What is %s?"
msgstr ""

#: weblate/accounts/forms.py:379
msgid "Please check your math and try again."
msgstr ""

#: weblate/accounts/forms.py:401
msgid "New password"
msgstr "Contrasenya nova"

#: weblate/accounts/forms.py:402
msgid "At least six characters long."
msgstr "Com a mínim 6 caràcters."

#: weblate/accounts/forms.py:406
#, fuzzy
#| msgid "Password (again)"
msgid "New password (again)"
msgstr "Contrasenya (una altra vegada)"

#: weblate/accounts/forms.py:408
msgid "Repeat the password so we can verify you typed it in correctly."
msgstr ""
"Repetiu la contrasenya per poder verificar que l'heu escrita correctament."

#: weblate/accounts/forms.py:419
msgid "Password needs to have at least six characters."
msgstr "La contrasenya ha de tenir com a mínim 6 caràcters."

#: weblate/accounts/forms.py:436
#, fuzzy
#| msgid "You must type the same password each time"
msgid "You must type the same password each time."
msgstr "Heu d'escriure la mateixa contrasenya cada vegada"

#: weblate/accounts/forms.py:445
#, fuzzy
#| msgid "New password"
msgid "Current password"
msgstr "Contrasenya nova"

#: weblate/accounts/forms.py:455
msgid "User with this email address was not found."
msgstr ""

#: weblate/accounts/forms.py:463
#, fuzzy
#| msgid "Username"
msgid "Username or email"
msgstr "Nom d'usuari"

#: weblate/accounts/forms.py:466 weblate/html/accounts/profile.html:141
msgid "Password"
msgstr "Contrasenya"

#: weblate/accounts/forms.py:471
msgid ""
"Please enter a correct username and password. Note that both fields may be "
"case-sensitive."
msgstr ""

#: weblate/accounts/forms.py:473
msgid "This account is inactive."
msgstr ""

#: weblate/accounts/forms.py:521 weblate/trans/models/project.py:79
#, fuzzy
#| msgid "Project"
msgid "Project name"
msgstr "Projecte"

#: weblate/accounts/forms.py:522 weblate/html/project_info.html:3
#: weblate/trans/models/project.py:90
msgid "Project website"
msgstr ""

#: weblate/accounts/forms.py:524 weblate/html/subproject_info.html:9
#: weblate/trans/models/subproject.py:75
#, fuzzy
#| msgid "Git repository:"
msgid "Git repository"
msgstr "Dipòsit Git:"

#: weblate/accounts/forms.py:526 weblate/trans/models/subproject.py:78
msgid ""
"URL of Git repository, use weblate://project/resource for sharing with other "
"resource."
msgstr ""

#: weblate/accounts/forms.py:532 weblate/trans/models/subproject.py:122
#, fuzzy
#| msgid "Files"
msgid "File mask"
msgstr "Fitxers"

#: weblate/accounts/forms.py:534 weblate/trans/models/subproject.py:126
msgid ""
"Path of files to translate, use * instead of language code, for example: po/"
"*.po or locale/*/LC_MESSAGES/django.po."
msgstr ""

#: weblate/accounts/forms.py:541
#, fuzzy
#| msgid "dictionaries"
msgid "Additional message"
msgstr "diccionaris"

#: weblate/accounts/models.py:349
msgid "Interface Language"
msgstr "Llengua de la interfície"

#: weblate/accounts/models.py:355 weblate/html/language.html:7
#: weblate/html/languages.html:7 weblate/lang/views.py:35
msgid "Languages"
msgstr "Llengües"

#: weblate/accounts/models.py:360
msgid "Secondary languages"
msgstr "Llengües secundàries"

#: weblate/accounts/models.py:369 weblate/html/accounts/profile.html:66
msgid "Subscribed projects"
msgstr "Projectes subscrits"

#: weblate/accounts/models.py:373
msgid "Notification on any translation"
msgstr "Notificació de qualsevol traducció"

#: weblate/accounts/models.py:377
msgid "Notification on new string to translate"
msgstr "Notificació de noves cadenes disponibles per traduir"

#: weblate/accounts/models.py:381
msgid "Notification on new suggestion"
msgstr "Notificació de suggeriments nous"

#: weblate/accounts/models.py:385
msgid "Notification on new contributor"
msgstr "Notifiació de col·laboradors nous"

#: weblate/accounts/models.py:389
msgid "Notification on new comment"
msgstr "Notificació de comentaris nous"

#: weblate/accounts/models.py:393
msgid "Notification on merge failure"
msgstr "Notificació d’error de fusió"

#: weblate/accounts/models.py:397
#, fuzzy
#| msgid "Notification on new suggestion"
msgid "Notification on new language request"
msgstr "Notificació de suggeriments nous"

#: weblate/accounts/views.py:85 weblate/accounts/views.py:413
msgid "User registration"
msgstr "Registre d'usuaris nou"

#: weblate/accounts/views.py:101
#, fuzzy
#| msgid "Message has been sent to administrator."
msgid "Message could not be sent to administrator!"
msgstr "S'ha enviat el missatge a l'administrador."

#: weblate/accounts/views.py:119
msgid "Message has been sent to administrator."
msgstr "S'ha enviat el missatge a l'administrador."

#: weblate/accounts/views.py:142 weblate/accounts/views.py:209
msgid "You can not change demo profile on the demo server."
msgstr ""

#: weblate/accounts/views.py:162
msgid "Your profile has been updated."
msgstr "S'ha actualitzat el vostre perfil."

#: weblate/accounts/views.py:191
msgid "User profile"
msgstr "Perfil de l'usuari"

#: weblate/accounts/views.py:220
#, fuzzy
#| msgid "Your profile has been updated."
msgid "Your account has been removed."
msgstr "S'ha actualitzat el vostre perfil."

#: weblate/accounts/views.py:265 weblate/html/accounts/contact.html:7
#: weblate/html/accounts/contact.html:22
msgid "Contact"
msgstr "Contacte"

#: weblate/accounts/views.py:297 weblate/html/accounts/hosting.html:8
#, fuzzy
#| msgid "Last name"
msgid "Hosting"
msgstr "Cognoms"

#: weblate/accounts/views.py:371 weblate/html/accounts/login.html:9
#: weblate/html/accounts/login.html:42 weblate/html/base.html:80
msgid "Login"
msgstr "Entrada"

#: weblate/accounts/views.py:381
msgid "Thanks for using Weblate!"
msgstr ""

#: weblate/accounts/views.py:435 weblate/html/accounts/email.html:8
#, fuzzy
#| msgid "Register"
msgid "Register email"
msgstr "Registre"

#: weblate/accounts/views.py:459
msgid "You have entered an invalid password."
msgstr ""

#: weblate/accounts/views.py:481
#, fuzzy
#| msgid "Your profile has been updated."
msgid "Your password has been changed."
msgstr "S'ha actualitzat el vostre perfil."

#: weblate/accounts/views.py:491 weblate/html/accounts/password.html:13
#: weblate/html/accounts/profile.html:144
msgid "Change password"
msgstr "Canvia la contrasenya"

#: weblate/accounts/views.py:516 weblate/html/accounts/reset.html:8
#: weblate/html/accounts/reset.html:22
msgid "Password reset"
msgstr "Reinicialització de la contrasenya"

#: weblate/html/403.html:7
msgid "You don't have privileges to display this page."
msgstr ""

#: weblate/html/403.html:11 weblate/html/404.html:11
msgid ""
"However the following translation projects are available on this server:"
msgstr ""
"Tot i això, les següent projectes de traduccció es troben disponibles en "
"aquest servidor:"

#: weblate/html/404.html:7
msgid "The page you are looking for was not found."
msgstr "La pàgina que esteu cercant no existeix."

#: weblate/html/500.html:5
msgid "Server Error"
msgstr "Error del servidor"

#: weblate/html/500.html:8
msgid ""
"The server had serious problems while serving your request. We've just sent "
"our trained monkeys to fix the issue."
msgstr ""
"El servidor va tenir un problema seriós en respondre a la vostra "
"sol·licitud. Hem enviat micos entrenats per resoldre el problema."

#: weblate/html/about.html:6
#, fuzzy
#| msgid "about"
msgid "About"
msgstr "quant a"

#: weblate/html/about.html:14 weblate/html/footer.html:7
#: weblate/trans/views/basic.py:390
msgid "About Weblate"
msgstr "Quant al Weblate"

#: weblate/html/about.html:17
#, fuzzy
#| msgid ""
#| "Weblate is a web based translation tool with tight Git integration. It "
#| "features simple and clean user interface, propagation of translations "
#| "across subprojects, quality checks and automatic linking to source files."
msgid ""
"Weblate is a web based translation tool with tight Git integration. It "
"features simple and clean user interface, propagation of translations across "
"resources, quality checks and automatic linking to source files."
msgstr ""
"El Weblate és una eina de traducció web amb integració amb el Git. Les seves "
"funcionalitats són una interfície clara i simple, propagació de traduccions "
"entre subprojectes, comprovació de qualitat i vinculació automàtica amb els "
"fitxers originals."

#: weblate/html/about.html:19 weblate/html/accounts/contact.html:14
#, python-format
msgid ""
"If you are looking for support for Weblate or want to file bug reports check "
"its website at <a href=\"%(weblate_url)s\">weblate.org</a>."
msgstr ""
"Si esteu buscant assistència per Weblate o voleu informar d’un error, "
"visiteu el seu lloc web en <a href=\"%(weblate_url)s\">weblate.org</a>."

#: weblate/html/about.html:29
#, fuzzy
#| msgid "Last name"
msgid "Hosting projects"
msgstr "Cognoms"

#: weblate/html/about.html:32
msgid ""
"This Weblate instance hosts translations for various free software projects."
msgstr ""
"Aquesta instal·lació de Weblate alberga les traduccions per a diversos "
"projectes de programari lliure."

#: weblate/html/about.html:34
#, python-format
msgid ""
"We can host your project as well, if you are interested, please <a href="
"\"%(contact_url)s?subject=Project hosting\">contact us</a>."
msgstr ""
"Podem albergar el vostre projecte també, si esteu interessat, <a href="
"\"%(contact_url)s?subject=Project hosting\">feu contacte</a>."

#: weblate/html/about.html:43 weblate/trans/models/advertisement.py:37
#, fuzzy
#| msgid "Donate to Weblate!"
msgid "Donate to Weblate"
msgstr "Feu un donatiu al Weblate!"

#: weblate/html/about.html:45
#, fuzzy
#| msgid ""
#| "Weblate is free software created by volunteers, but you can still support "
#| "them financially:"
msgid ""
"Weblate is free software created by volunteers, but you can still support "
"them financially."
msgstr ""
"El Weblate és programari gratuït creat per voluntaris, però podeu donar-los "
"suport financerament:"

#: weblate/html/about.html:48
msgid "Flattr Weblate!"
msgstr "Flattr el Weblate!"

#: weblate/html/about.html:49 weblate/html/footer.html:10
msgid "Donate to Weblate!"
msgstr "Feu un donatiu al Weblate!"

#: weblate/html/about.html:58
msgid "Versions"
msgstr "Versions"

#: weblate/html/about.html:61
msgid "This site is built using following projects:"
msgstr "Aquest lloc empra els projectes següents:"

#: weblate/html/about.html:80 weblate/html/data.html:48
#: weblate/html/index.html:35 weblate/html/translation.html:25
#: weblate/html/translation.html.py:258
msgid "Statistics"
msgstr "Estadístiques"

#: weblate/html/about.html:85
msgid "Strings to translate"
msgstr "Cadenes per traduïr"

#: weblate/html/about.html:89
#, fuzzy
#| msgid "Strings to translate"
msgid "Words to translate"
msgstr "Cadenes per traduïr"

#: weblate/html/about.html:93
msgid "Used languages"
msgstr "Llengües usades"

#: weblate/html/about.html:97
msgid "Registered users"
msgstr "Usuaris registrats"

#: weblate/html/about.html:101 weblate/html/user-activity.html:3
msgid "Suggestions made"
msgstr "Suggeriments fets"

#: weblate/html/about.html:105 weblate/html/user-activity.html:7
msgid "Translations made"
msgstr "Traduccions fetes"

#: weblate/html/about.html:109
msgid "Failing checks found"
msgstr "S’han trobat comprovacions fallides"

#: weblate/html/about.html:113 weblate/html/project.html:29
msgid "Ignored checks"
msgstr "Comprovacions ignorades"

#: weblate/html/accounts/contact.html:13
msgid "You can contact maintainers of this server here."
msgstr "Podeu contactar als mantenedores d’aquest servidor aquí."

#: weblate/html/accounts/contact.html:28 weblate/html/accounts/hosting.html:26
msgid "Send"
msgstr "Envia"

#: weblate/html/accounts/email-sent.html:6 weblate/html/accounts/login.html:67
#: weblate/html/accounts/register.html:9
#, fuzzy
#| msgid "User registration"
msgid "Registration"
msgstr "Registre d'usuaris nou"

#: weblate/html/accounts/email-sent.html:12
#, fuzzy
#| msgid "User registration"
msgid "Registration almost complete"
msgstr "Registre d'usuaris nou"

#: weblate/html/accounts/email-sent.html:15
msgid ""
"Thank you for registering. You will very soon receive an email with a "
"confirmation link. Please follow this link in order to complete your "
"registration."
msgstr ""

#: weblate/html/accounts/email-sent.html:19
#, python-format
msgid ""
"If you don't receive it shortly, please check your spam folder or retry the "
"registration. If the problem persists, please <a href=\"%(contact_url)s?"
"subject=Registration problems\">contact us</a>."
msgstr ""

#: weblate/html/accounts/email.html:11 weblate/html/accounts/register.html:20
#: weblate/html/accounts/reset.html:17
msgid "Please fix errors in the registration form."
msgstr ""

#: weblate/html/accounts/email.html:20 weblate/html/accounts/profile.html:251
#: weblate/html/accounts/register.html:17
msgid ""
"By registering you agree to use your name and email in Git commits and "
"provide your contribution under license defined by each translated project."
msgstr ""

#: weblate/html/accounts/email.html:22 weblate/html/accounts/register.html:37
#: weblate/html/base.html:78
msgid "Register"
msgstr "Registre"

#: weblate/html/accounts/hosting.html:13
msgid ""
"Please check in advance whether your project is eligible for project hosting "
"on this site."
msgstr ""

#: weblate/html/accounts/hosting.html:21 weblate/html/index.html:100
msgid "Ask for project hosting"
msgstr ""

#: weblate/html/accounts/hosting.html:34
msgid "Conditions for free hosting conditions"
msgstr ""

#: weblate/html/accounts/hosting.html:37
msgid ""
"Translated content has to be released under <a href=\"http://en.wikipedia."
"org/wiki/Free_software_license\">free license</a>."
msgstr ""

#: weblate/html/accounts/hosting.html:38
msgid ""
"Source code has to be publicly available in supported version control system."
msgstr ""

#: weblate/html/accounts/hosting.html:39
msgid "There is no guarantee for service availability or quality."
msgstr ""

#: weblate/html/accounts/hosting.html:45
msgid "Commercial hosting"
msgstr ""

#: weblate/html/accounts/hosting.html:48
msgid ""
"Commercial hosting is possible as well, our price starts at 19 EUR per "
"project and month, please get in touch with us for more details."
msgstr ""

#: weblate/html/accounts/hosting.html:52 weblate/html/footer.html:8
msgid "Contact us"
msgstr "Contacte"

#: weblate/html/accounts/login.html:15
msgid "This username/password combination was not found. Please try again."
msgstr ""

#: weblate/html/accounts/login.html:19
msgid ""
"To test Weblate, you can login as <code>demo</code> user with password "
"<code>demo</code>."
msgstr ""

#: weblate/html/accounts/login.html:28
#, fuzzy
#| msgid "Password (again)"
msgid "Password login"
msgstr "Contrasenya (una altra vegada)"

#: weblate/html/accounts/login.html:35
#, python-format
msgid "Forgot your password? You can <a href=\"%(reset_url)s\">reset it</a>."
msgstr ""

#: weblate/html/accounts/login.html:54
#, fuzzy
#| msgid "User registration"
msgid "Third party login"
msgstr "Registre d'usuaris nou"

#: weblate/html/accounts/login.html:72
#, python-format
msgid ""
"Do not have an account yet? You can <a href=\"%(register_url)s\">register</"
"a>."
msgstr ""

#: weblate/html/accounts/password.html:6 weblate/html/accounts/profile.html:9
#: weblate/html/accounts/removal.html:7
#, fuzzy
#| msgid "User profile"
msgid "Your profile"
msgstr "Perfil de l'usuari"

#: weblate/html/accounts/password.html:16
msgid ""
"Please enter your new password twice so we can verify you typed it in "
"correctly."
msgstr ""

#: weblate/html/accounts/password.html:25
msgid "Change my password"
msgstr ""

#: weblate/html/accounts/profile.html:15 weblate/trans/views/files.py:91
msgid "Please fix errors in the form."
msgstr ""

#: weblate/html/accounts/profile.html:22 weblate/html/accounts/profile.html:35
msgid "Preferences"
msgstr "Preferències"

#: weblate/html/accounts/profile.html:23
msgid "Subscriptions"
msgstr "Subscripcions"

#: weblate/html/accounts/profile.html:24
#: weblate/html/accounts/profile.html:101
msgid "Account"
msgstr "Compte"

#: weblate/html/accounts/profile.html:25
#, fuzzy
#| msgid "Documentation"
msgid "Authentication"
msgstr "Documentació"

#: weblate/html/accounts/profile.html:26
#, fuzzy
#| msgid "User profile"
msgid "Profile"
msgstr "Perfil de l'usuari"

#: weblate/html/accounts/profile.html:27
#: weblate/html/accounts/profile.html:248
msgid "Licenses"
msgstr ""

#: weblate/html/accounts/profile.html:40 weblate/html/accounts/profile.html:71
#: weblate/html/accounts/profile.html:80
#: weblate/html/accounts/profile.html:106 weblate/html/edit_dictionary.html:24
#: weblate/html/js/detail.html:39 weblate/html/translate.html:78
msgid "Save"
msgstr "Desa"

#: weblate/html/accounts/profile.html:46 weblate/html/accounts/profile.html:86
#: weblate/html/accounts/profile.html:112
#: weblate/html/accounts/profile.html:184
#: weblate/html/accounts/profile.html:230
#: weblate/html/accounts/profile.html:283
#, fuzzy
#| msgid "Subscriptions"
msgid "Description"
msgstr "Subscripcions"

#: weblate/html/accounts/profile.html:49
msgid ""
"Choose which languages you prefer to translate. These will be offered to you "
"on the dashboard to have easier access to chosen translations."
msgstr ""

#: weblate/html/accounts/profile.html:52
msgid ""
"The secondary languages are shown next to the source string when translating."
msgstr ""

#: weblate/html/accounts/profile.html:56 weblate/html/accounts/profile.html:91
#: weblate/html/accounts/profile.html:117
#: weblate/html/accounts/profile.html:189
#: weblate/html/accounts/profile.html:235
#: weblate/html/admin/performance.html:23
#: weblate/html/admin/performance.html:31 weblate/html/base.html:70
#: weblate/html/check.html:42 weblate/html/check_project.html:43
#: weblate/html/check_subproject.html:47 weblate/html/checks.html:35
#: weblate/html/footer.html:9
msgid "Documentation"
msgstr "Documentació"

#: weblate/html/accounts/profile.html:75
#, fuzzy
#| msgid "Subscriptions"
msgid "Subscription settings"
msgstr "Subscripcions"

#: weblate/html/accounts/profile.html:88
msgid "You will receive chosen notifications via email for all your languages."
msgstr ""

#: weblate/html/accounts/profile.html:114
msgid "Your name and email will appear as author on Git commits."
msgstr ""

#: weblate/html/accounts/profile.html:127
#, fuzzy
#| msgid "User comments"
msgid "User identities"
msgstr "Comentaris de l'usuari"

#: weblate/html/accounts/profile.html:129
msgid ""
"You can manage identities which are associated to this account and which can "
"be used to log in."
msgstr ""

#: weblate/html/accounts/profile.html:130
msgid "Currently associated:"
msgstr ""

#: weblate/html/accounts/profile.html:134
msgid "Identity"
msgstr ""

#: weblate/html/accounts/profile.html:135
#, fuzzy
#| msgid "User"
msgid "User ID"
msgstr "Usuari"

#: weblate/html/accounts/profile.html:136 weblate/html/last-changes.html:16
msgid "Action"
msgstr "Acció"

#: weblate/html/accounts/profile.html:144
#, fuzzy
#| msgid "New password"
msgid "Set password"
msgstr "Contrasenya nova"

#: weblate/html/accounts/profile.html:152
msgid "Disconnect"
msgstr ""

#: weblate/html/accounts/profile.html:161
#, fuzzy
#| msgid "Use this translation"
msgid "Add new association:"
msgstr "Usa aquesta traducció"

#: weblate/html/accounts/profile.html:171
msgid "Removal"
msgstr ""

#: weblate/html/accounts/profile.html:174
#: weblate/html/accounts/removal.html:12
msgid "Removal of the account deletes all your private data."
msgstr ""

#: weblate/html/accounts/profile.html:177
msgid "Remove my account"
msgstr ""

#: weblate/html/accounts/profile.html:186
msgid "You can configure how you will log in on this site."
msgstr ""

#: weblate/html/accounts/profile.html:200
#, fuzzy
#| msgid "Your email"
msgid "Your summary"
msgstr "La vostra adreça"

#: weblate/html/accounts/profile.html:208
msgid "Your public profile"
msgstr ""

#: weblate/html/accounts/profile.html:218
#, fuzzy
#| msgid "Your name"
msgid "Your avatar"
msgstr "El vostre nom"

#: weblate/html/accounts/profile.html:221
msgid "Avatars are provided using libravatar."
msgstr ""

#: weblate/html/accounts/profile.html:232
msgid "Your public appearance on this site."
msgstr ""

#: weblate/html/accounts/profile.html:255
msgid ""
"Following projects have explicitly specified their licensing and copyright "
"conditions:"
msgstr ""

#: weblate/html/accounts/profile.html:258 weblate/html/data.html:26
#: weblate/html/data.html.py:57 weblate/html/data.html:83
#: weblate/html/index.html:79 weblate/html/list-translations.html:7
#: weblate/trans/models/subproject.py:72
msgid "Project"
msgstr "Projecte"

#: weblate/html/accounts/profile.html:258
msgid "License"
msgstr ""

#: weblate/html/accounts/profile.html:285
msgid ""
"Please pay attention to the licensing information as these specify how "
"others are allowed to use your translations."
msgstr ""

#: weblate/html/accounts/register.html:30
#, fuzzy
#| msgid "Registered users"
msgid "Register using email"
msgstr "Usuaris registrats"

#: weblate/html/accounts/register.html:49
#, fuzzy
#| msgid "User registration"
msgid "Third party registration"
msgstr "Registre d'usuaris nou"

#: weblate/html/accounts/register.html:65
#, python-format
msgid ""
"Sorry, but registrations on this site are disabled. You can <a href="
"\"%(contact_url)s\">contact us</a> for more details."
msgstr ""

#: weblate/html/accounts/removal.html:16
#, fuzzy
#| msgid "Account"
msgid "Account removal"
msgstr "Compte"

#: weblate/html/accounts/removal.html:18
msgid ""
"By pressing following button, your will no longer be able to use this "
"account."
msgstr ""

#: weblate/html/accounts/removal.html:22
#, fuzzy
#| msgid "Sort this column"
msgid "Delete this account"
msgstr "Ordena aquesta columna"

#: weblate/html/accounts/reset.html:14
msgid ""
"Forgotten your password? Enter your e-mail address below, and we'll e-mail "
"instructions for setting a new one."
msgstr ""

#: weblate/html/accounts/reset.html:28
msgid "Reset my password"
msgstr ""

#: weblate/html/accounts/user.html:35 weblate/html/base.html:63
#: weblate/html/index.html:28 weblate/html/index.html.py:30
#: weblate/html/index.html:74 weblate/html/language.html:23
msgid "Projects"
msgstr "Projectes"

#: weblate/html/accounts/user.html:44 weblate/html/js/activity.html:2
msgid "Activity in last 30 days"
msgstr ""

#: weblate/html/accounts/user.html:47 weblate/html/js/activity.html:5
msgid "Activity in last year"
msgstr ""

#: weblate/html/admin/custom-index.html:11
msgid "Reports"
msgstr "Informes"

#: weblate/html/admin/custom-index.html:14 weblate/html/admin/report.html:4
#: weblate/html/admin/report.html.py:13
msgid "Status of repositories"
msgstr "Estat dels dipòsits"

#: weblate/html/admin/custom-index.html:20 weblate/html/admin/ssh.html:5
#: weblate/html/admin/ssh.html.py:9
msgid "SSH keys"
msgstr "Claus SSH"

#: weblate/html/admin/custom-index.html:26
#: weblate/html/admin/performance.html:6
#: weblate/html/admin/performance.html:15
msgid "Performance report"
msgstr ""

#: weblate/html/admin/performance.html:10 weblate/html/admin/report.html:8
#: weblate/html/admin/ssh.html:9
msgid "Home"
msgstr "Inici"

#: weblate/html/admin/performance.html:10
msgid "Performance"
msgstr ""

#: weblate/html/admin/performance.html:21
msgid "Check"
msgstr "Comprova"

#: weblate/html/admin/performance.html:22
msgid "Result"
msgstr "Resultat"

#: weblate/html/admin/performance.html:39
#, fuzzy
#| msgid "New password confirmation"
msgid "Configuration errors"
msgstr "Confirmació de la contrasenya nova"

#: weblate/html/admin/performance.html:45
msgid "Name"
msgstr ""

#: weblate/html/admin/report.html:8 weblate/html/js/detail.html:12
msgid "Status"
msgstr "Estat"

#: weblate/html/admin/report.html:17
#, python-format
msgid ""
"Not showing status of linked repository. Check <a href=\"#%(slug)s\">"
"%(repo)s</a> instead."
msgstr ""

#: weblate/html/admin/ssh.html:15
msgid "Public SSH key"
msgstr "Clau SSH pública"

#: weblate/html/admin/ssh.html:16
msgid "Weblate currently uses following SSH key:"
msgstr ""

#: weblate/html/admin/ssh.html:23
msgid "Generate SSH key"
msgstr ""

#: weblate/html/admin/ssh.html:24
msgid ""
"You don't seem to have existing SSH key, by pressing button below Weblate "
"will generate it for you."
msgstr ""

#: weblate/html/admin/ssh.html:28
msgid "Generate"
msgstr "Genera"

#: weblate/html/admin/ssh.html:34
msgid "Known host keys"
msgstr ""

#: weblate/html/admin/ssh.html:41
#, fuzzy
#| msgid "Last name"
msgid "Hostname"
msgstr "Cognoms"

#: weblate/html/admin/ssh.html:42
#, fuzzy
#| msgid "Search"
msgid "Key type"
msgstr "Cerca"

#: weblate/html/admin/ssh.html:43
msgid "Fingerprint"
msgstr ""

#: weblate/html/admin/ssh.html:56
msgid "Add host key"
msgstr ""

#: weblate/html/admin/ssh.html:57
msgid ""
"To access SSH hosts, it's host key needs to be verified. You can get the "
"host key entering a domain name or IP for the host in the form below."
msgstr ""

#: weblate/html/admin/ssh.html:61
#, fuzzy
#| msgid "Last name"
msgid "Host:"
msgstr "Cognoms"

#: weblate/html/admin/ssh.html:63
msgid "Port:"
msgstr ""

#: weblate/html/admin/ssh.html:65
msgid "Submit"
msgstr ""

#: weblate/html/admin/ssh.html:68
msgid "More information"
msgstr "Més informació"

#: weblate/html/admin/ssh.html:70
#, python-format
msgid ""
"You can find more information about setting up SSH keys in <a href="
"\"%(ssh_docs)s\">the Weblate manual</a>."
msgstr ""

#: weblate/html/admin/trans/change_form.html:12
#, fuzzy, python-format
#| msgid ""
#| "More information about this check is available in the <a href=\"%(link)s"
#| "\">documentation</a>."
msgid ""
"Required fields are marked as bold, you can find more information in the <a "
"href=\"%(url)s\">documentation</a>."
msgstr ""
"Hi ha més informació sobre aquesta comprovació disponible en la <a href="
"\"%(link)s\">documentació</a>."

#: weblate/html/admin/trans/change_form.html:14
msgid "Do not change this object here, please use Weblate interface instead."
msgstr ""

#: weblate/html/admin/trans/change_form.html:18
#, python-format
msgid ""
"Importing a new translation can take some time, please check <a href="
"\"%(url)s\">our documentation</a> for information on how to improve this."
msgstr ""

#: weblate/html/base.html:40
#, fuzzy
#| msgid "Toggle text direction"
msgid "Toggle navigation"
msgstr "Canvia la direcció del text"

#: weblate/html/base.html:51 weblate/html/base.html.py:89
msgid "Dashboard"
msgstr ""

#: weblate/html/base.html:54 weblate/html/index.html:27
#: weblate/html/index.html.py:53
msgid "Your translations"
msgstr "Les vostres traduccions"

#: weblate/html/base.html:75
msgid "Logout"
msgstr "Surt"

#: weblate/html/check.html:7 weblate/html/check_project.html:7
#: weblate/html/check_subproject.html:7 weblate/html/checks.html:7
#: weblate/html/js/detail.html:13
msgid "Checks"
msgstr "Comprovacions"

#: weblate/html/check.html:16 weblate/html/check_project.html:17
#: weblate/html/check_subproject.html:18 weblate/html/checks.html:15
#, fuzzy
#| msgid "Checks"
msgid "Checks listing"
msgstr "Comprovacions"

#: weblate/html/check.html:26 weblate/html/check_project.html:27
#: weblate/html/check_subproject.html:31
#, fuzzy
#| msgid "Failing checks found"
msgid "No matching checks found!"
msgstr "S’han trobat comprovacions fallides"

#: weblate/html/check.html:35 weblate/html/check_project.html:36
#: weblate/html/check_subproject.html:40
#, fuzzy
#| msgid "Checks"
msgid "Check details"
msgstr "Comprovacions"

#: weblate/html/check_subproject.html:27 weblate/html/dictionary.html:39
#: weblate/html/search.html:21 weblate/html/source-review.html:23
#: weblate/html/translate.html:70 weblate/html/translate.html.py:137
#: weblate/html/translate.html:258 weblate/html/translate.html.py:339
#: weblate/trans/forms.py:502
msgid "Source"
msgstr "Origen"

#: weblate/html/checks.html:30
msgid "Information"
msgstr "Informació"

#: weblate/html/checks.html:32
msgid ""
"Customizable quality checks will help you in improving quality of "
"translations."
msgstr ""

#: weblate/html/data-root.html:6 weblate/html/index.html:43
#: weblate/html/share.html:30
msgid "Data export"
msgstr "Exportació de les dades"

#: weblate/html/data-root.html:12 weblate/html/data.html:13
msgid "You can retrieve various data from Weblate in machine readable format."
msgstr ""
"Podeu recuperar dades diverses de Weblate en un format llegible per màquines."

#: weblate/html/data-root.html:15 weblate/html/data.html:16
msgid "RSS feeds"
msgstr "Fils RSS"

#: weblate/html/data-root.html:18 weblate/html/data.html:19
msgid ""
"To follow translation progress you can use RSS feeds which include all "
"important changes in translation."
msgstr ""
"Per seguir el progrés de la traducció, podeu usar canals RSS que inclouen "
"tots els canvis importants en la traducció."

#: weblate/html/data-root.html:19 weblate/html/data.html:20
#, python-format
msgid ""
"More information about exported RSS feeds is available in <a href="
"\"%(rss_docs)s\">the documentation</a>."
msgstr ""
"Hi ha més informació sobre els canals RSS exportats en <a href=\"%(rss_docs)s"
"\">la documentació</a>."

#: weblate/html/data-root.html:25 weblate/html/data.html:27
#: weblate/html/data.html.py:58 weblate/html/data.html:84
#: weblate/html/data.html.py:109
msgid "URL"
msgstr "URL"

#: weblate/html/data-root.html:26 weblate/html/data.html:28
#: weblate/html/data.html.py:59 weblate/html/data.html:85
msgid "Link"
msgstr "Enllaç"

#: weblate/html/data-root.html:31 weblate/html/data.html:34
#: weblate/html/data.html.py:40
msgid "RSS"
msgstr "RSS"

#: weblate/html/data-root.html:36
msgid "Per project data"
msgstr "Per dada de projecte"

#: weblate/html/data-root.html:39
msgid ""
"There is more data exported per project, please check following links for "
"more information."
msgstr ""
"Hi ha més dades exportades per projecte, consulteu els següents enllaços per "
"a més informació."

#: weblate/html/data-root.html:49 weblate/html/data.html:73
#, fuzzy
#| msgid "Notification on new comment"
msgid "Notification hooks"
msgstr "Notificació de comentaris nous"

#: weblate/html/data-root.html:52 weblate/html/data.html:76
#, python-format
msgid ""
"With notification hooks, Weblate will automatically import changes done by "
"your developers and will allow continuous translation. More information is "
"available in <a href=\"%(hooks_docs)s\">the documentation</a>."
msgstr ""

#: weblate/html/data.html:7
#, fuzzy
#| msgid "Data export"
msgid "data exports"
msgstr "Exportació de les dades"

#: weblate/html/data.html:46
msgid ""
"There are also per language RSS feeds available, you can construct them by "
"appending a language code to the above URLs."
msgstr ""

#: weblate/html/data.html:51
#, python-format
msgid ""
"Translation statistics for every subproject in JSON format allow you to use "
"these data in other websites or tools. Format of the data is described in <a "
"href=\"%(api_docs)s\">the documentation</a>."
msgstr ""

#: weblate/html/data.html:66
msgid "Download"
msgstr "Baixa"

#: weblate/html/data.html:91 weblate/html/data.html.py:97
msgid "Hook"
msgstr ""

#: weblate/html/data.html:103
msgid ""
"Weblate also supports direct notification from several code hosting sites:"
msgstr ""

#: weblate/html/data.html:108
#, fuzzy
#| msgid "Last name"
msgid "Hosting site"
msgstr "Cognoms"

#: weblate/html/data.html:110 weblate/trans/models/advertisement.py:111
msgid "Note"
msgstr ""

#: weblate/html/data.html:117
msgid "Enable Weblate service hook in repository settings."
msgstr ""

#: weblate/html/dictionaries.html:8 weblate/html/dictionary.html:9
msgid "glossaries"
msgstr "glossaris"

#: weblate/html/dictionaries.html:15 weblate/html/js/detail.html:11
#: weblate/html/languages.html:15 weblate/html/list-translations.html:7
#: weblate/trans/forms.py:614
msgid "Language"
msgstr "Llengua"

#: weblate/html/dictionaries.html:16 weblate/html/translation.html:89
#: weblate/html/translation.html.py:266 weblate/html/translation_info.html:15
msgid "Words"
msgstr "Paraules"

#: weblate/html/dictionary.html:16
#, fuzzy
msgid "Browse"
msgstr "Canvis recents"

#: weblate/html/dictionary.html:18 weblate/html/dictionary.html.py:78
msgid "Add new word"
msgstr "Afegeix una paraula nova"

#: weblate/html/dictionary.html:21 weblate/html/dictionary.html.py:96
msgid "Import glossary"
msgstr "Importa el glossari"

#: weblate/html/dictionary.html:23 weblate/html/dictionary.html.py:114
msgid "Export glossary"
msgstr "Exporta el glossari"

#: weblate/html/dictionary.html:24 weblate/html/index.html:33
#: weblate/html/language.html:15 weblate/html/last-changes.html:6
#: weblate/html/project.html:17 weblate/html/subproject.html:20
#: weblate/html/translate.html:126 weblate/html/translation.html:23
msgid "History"
msgstr ""

#: weblate/html/dictionary.html:40 weblate/html/last-changes.html:17
#: weblate/html/translate.html:137 weblate/html/translate.html.py:205
#: weblate/html/translate.html:257 weblate/html/translate.html.py:340
#: weblate/trans/forms.py:172 weblate/trans/forms.py:503
msgid "Translation"
msgstr "Traducció"

#: weblate/html/dictionary.html:53 weblate/html/js/detail.html:14
#: weblate/html/js/detail.html.py:23 weblate/html/zen-units.html:17
msgid "Edit"
msgstr "Edita"

#: weblate/html/dictionary.html:60 weblate/html/translate.html:186
msgid "Delete"
msgstr "Suprimeix"

#: weblate/html/dictionary.html:69
msgid "No words found!"
msgstr "No s'ha trobat cap paraula!"

#: weblate/html/dictionary.html:84
msgid "Add"
msgstr "Afegeix"

#: weblate/html/dictionary.html:103
msgid "Import"
msgstr "Importa"

#: weblate/html/dictionary.html:116
msgid "You can download glossary in following formats:"
msgstr "Podeu baixar el glossari en els formats següents:"

#: weblate/html/dictionary.html:119
msgid "Comma separated values (CSV)"
msgstr "Valors separats per comes (CSV)"

#: weblate/html/dictionary.html:120
msgid "Gettext (PO)"
msgstr "Gettext (PO)"

#: weblate/html/dictionary.html:121
msgid "TermBase eXchange (TBX)"
msgstr "TermBase eXchange (TBX)"

#: weblate/html/edit_dictionary.html:8
msgid "dictionaries"
msgstr "diccionaris"

#: weblate/html/edit_dictionary.html:18
msgid "Change word"
msgstr "Canvia la paraula"

#: weblate/html/engage.html:11 weblate/html/engage.html.py:25
#, python-format
msgid "Get involved in %(project)s!"
msgstr "Involucri’s en %(project)s!"

#: weblate/html/engage.html:12
#, python-format
msgid ""
"Get involved in %(project)s, which is currently being translated into "
"%(languages)s languages using Weblate."
msgstr ""

#: weblate/html/engage.html:28
msgid "Hi, and thank you for your interest!"
msgstr "Hola, i gràcies pel vostre interès!"

#: weblate/html/engage.html:31
#, python-format
msgid ""
"%(project)s is being translated using <a href=\"%(weblate_url)s\">Weblate</"
"a>, a web tool designed to ease translating for both developers and "
"translators."
msgstr ""

#: weblate/html/engage.html:38
#, python-format
msgid ""
"If you would like to contribute to translation of %(project)s, you need to "
"<a href=\"%(reg_url)s\">register on this server</a>."
msgstr ""

#: weblate/html/engage.html:41
#, python-format
msgid ""
"Once you have activated your account just proceed to the <a href=\"%(url)s"
"\">translation section</a>."
msgstr ""

#: weblate/html/footer.html:6
#, python-format
msgid "Powered by <a href=\"%(weblate_url)s\">Weblate %(version)s</a>"
msgstr ""
"Funciona amb tecnologia <a href=\"%(weblate_url)s\">Weblate %(version)s</a>"

#: weblate/html/git-commit-info.html:3
#, python-format
msgid "Commit %(hash)s"
msgstr ""

#: weblate/html/git-commit-info.html:4
#, python-format
msgid "Authored by %(author)s on %(date)s"
msgstr ""

#: weblate/html/i18n.html:8
msgid ""
"Hold down \"Control\", or \"Command\" on a Mac, to select more than one."
msgstr ""
"Premeu \"Control\", o \"Ordre\" en un Mac, per seleccionar-ne més d'una."

#: weblate/html/i18n.html:18
msgid "Acholi"
msgstr ""

#: weblate/html/i18n.html:19
msgid "Afrikaans"
msgstr "afrikaans"

#: weblate/html/i18n.html:20
msgid "Akan"
msgstr ""

#: weblate/html/i18n.html:21
msgid "Albanian"
msgstr "albanès"

#: weblate/html/i18n.html:22
msgid "Amharic"
msgstr ""

#: weblate/html/i18n.html:23
msgid "Angika"
msgstr ""

#: weblate/html/i18n.html:24
msgid "Arabic"
msgstr ""

#: weblate/html/i18n.html:25
msgid "Aragonese"
msgstr ""

#: weblate/html/i18n.html:26
msgid "Argentinean Spanish"
msgstr ""

#: weblate/html/i18n.html:27
msgid "Armenian"
msgstr ""

#: weblate/html/i18n.html:28
msgid "Assamese"
msgstr ""

#: weblate/html/i18n.html:29
msgid "Asturian"
msgstr ""

#: weblate/html/i18n.html:30
msgid "Aymará"
msgstr ""

#: weblate/html/i18n.html:31
msgid "Azerbaijani"
msgstr ""

#: weblate/html/i18n.html:32
msgid "Basque"
msgstr ""

#: weblate/html/i18n.html:33
msgid "Belarusian"
msgstr ""

#: weblate/html/i18n.html:34
msgid "Belarusian (latin)"
msgstr ""

#: weblate/html/i18n.html:35
msgid "Bengali"
msgstr ""

#: weblate/html/i18n.html:36
msgid "Bengali (India)"
msgstr ""

#: weblate/html/i18n.html:37
msgid "Bodo"
msgstr ""

#: weblate/html/i18n.html:38
msgid "Bosnian"
msgstr ""

#: weblate/html/i18n.html:39
msgid "Breton"
msgstr ""

#: weblate/html/i18n.html:40
msgid "Bulgarian"
msgstr ""

#: weblate/html/i18n.html:41
msgid "Burmese"
msgstr ""

#: weblate/html/i18n.html:42
msgid "Catalan"
msgstr ""

#: weblate/html/i18n.html:43
msgid "Central Khmer"
msgstr ""

#: weblate/html/i18n.html:44
msgid "Chhattisgarhi"
msgstr ""

#: weblate/html/i18n.html:45
msgid "Chiga"
msgstr ""

#: weblate/html/i18n.html:46
msgid "Chinese"
msgstr ""

#: weblate/html/i18n.html:47
msgid "Chinese (Hong Kong)"
msgstr ""

#: weblate/html/i18n.html:48
msgid "Chinese (China)"
msgstr ""

#: weblate/html/i18n.html:49
msgid "Chinese (Taiwan)"
msgstr ""

#: weblate/html/i18n.html:50
msgid "Colognian"
msgstr ""

#: weblate/html/i18n.html:51
msgid "Cornish"
msgstr ""

#: weblate/html/i18n.html:52
msgid "Croatian"
msgstr ""

#: weblate/html/i18n.html:53
msgid "Czech"
msgstr ""

#: weblate/html/i18n.html:54
msgid "Danish"
msgstr ""

#: weblate/html/i18n.html:55
msgid "Dogri"
msgstr ""

#: weblate/html/i18n.html:56
msgid "Dutch"
msgstr ""

#: weblate/html/i18n.html:57
msgid "Dzongkha"
msgstr ""

#: weblate/html/i18n.html:58
msgid "English"
msgstr ""

#: weblate/html/i18n.html:59
msgid "English (South Africa)"
msgstr ""

#: weblate/html/i18n.html:60
msgid "English (United Kingdom)"
msgstr ""

#: weblate/html/i18n.html:61
msgid "English (United States)"
msgstr ""

#: weblate/html/i18n.html:62
msgid "Esperanto"
msgstr ""

#: weblate/html/i18n.html:63
msgid "Estonian"
msgstr ""

#: weblate/html/i18n.html:64
msgid "Faroese"
msgstr ""

#: weblate/html/i18n.html:65
msgid "Filipino"
msgstr ""

#: weblate/html/i18n.html:66
msgid "Finnish"
msgstr ""

#: weblate/html/i18n.html:67
msgid "French"
msgstr ""

#: weblate/html/i18n.html:68
msgid "Frisian"
msgstr ""

#: weblate/html/i18n.html:69
msgid "Friulian"
msgstr ""

#: weblate/html/i18n.html:70
msgid "Fulah"
msgstr ""

#: weblate/html/i18n.html:71
msgid "Gaelic"
msgstr ""

#: weblate/html/i18n.html:72
msgid "Galician"
msgstr ""

#: weblate/html/i18n.html:73
msgid "Georgian"
msgstr ""

#: weblate/html/i18n.html:74
msgid "German"
msgstr ""

#: weblate/html/i18n.html:75
msgid "Greek"
msgstr ""

#: weblate/html/i18n.html:76
msgid "Greenlandic"
msgstr ""

#: weblate/html/i18n.html:77
msgid "Gujarati"
msgstr ""

#: weblate/html/i18n.html:78
msgid "Gun"
msgstr ""

#: weblate/html/i18n.html:79
msgid "Haitian"
msgstr ""

#: weblate/html/i18n.html:80
msgid "Hausa"
msgstr ""

#: weblate/html/i18n.html:81
msgid "Hebrew"
msgstr ""

#: weblate/html/i18n.html:82
msgid "Hindi"
msgstr ""

#: weblate/html/i18n.html:83
msgid "Hungarian"
msgstr ""

#: weblate/html/i18n.html:84
msgid "Icelandic"
msgstr ""

#: weblate/html/i18n.html:85
msgid "Indonesian"
msgstr ""

#: weblate/html/i18n.html:86
msgid "Interlingua"
msgstr ""

#: weblate/html/i18n.html:87
msgid "Irish"
msgstr ""

#: weblate/html/i18n.html:88
msgid "Italian"
msgstr ""

#: weblate/html/i18n.html:89
msgid "Japanese"
msgstr ""

#: weblate/html/i18n.html:90
msgid "Javanese"
msgstr ""

#: weblate/html/i18n.html:91
msgid "Kannada"
msgstr ""

#: weblate/html/i18n.html:92
msgid "Kashubian"
msgstr ""

#: weblate/html/i18n.html:93
msgid "Kazakh"
msgstr ""

#: weblate/html/i18n.html:94
msgid "Kirghiz"
msgstr ""

#: weblate/html/i18n.html:95
msgid "Kinyarwanda"
msgstr ""

#: weblate/html/i18n.html:96
msgid "Klingon"
msgstr ""

#: weblate/html/i18n.html:97
msgid "Klingon (pIqaD)"
msgstr ""

#: weblate/html/i18n.html:98
msgid "Korean"
msgstr ""

#: weblate/html/i18n.html:99
msgid "Kurdish"
msgstr ""

#: weblate/html/i18n.html:100
msgid "Kurdish Sorani"
msgstr ""

#: weblate/html/i18n.html:101
msgid "Kyrgyz"
msgstr ""

#: weblate/html/i18n.html:102
msgid "Lao"
msgstr ""

#: weblate/html/i18n.html:103
msgid "Latvian"
msgstr ""

#: weblate/html/i18n.html:104
msgid "Limburgish"
msgstr ""

#: weblate/html/i18n.html:105
msgid "Lingala"
msgstr ""

#: weblate/html/i18n.html:106
msgid "Lithuanian"
msgstr ""

#: weblate/html/i18n.html:107
msgid "Lojban"
msgstr ""

#: weblate/html/i18n.html:108
msgid "Luxembourgish"
msgstr ""

#: weblate/html/i18n.html:109
msgid "Macedonian"
msgstr ""

#: weblate/html/i18n.html:110
msgid "Maithili"
msgstr ""

#: weblate/html/i18n.html:111
msgid "Malagasy"
msgstr ""

#: weblate/html/i18n.html:112
msgid "Malay"
msgstr ""

#: weblate/html/i18n.html:113
msgid "Malayalam"
msgstr ""

#: weblate/html/i18n.html:114
msgid "Maltese"
msgstr ""

#: weblate/html/i18n.html:115
msgid "Mandinka"
msgstr ""

#: weblate/html/i18n.html:116
msgid "Manipuri"
msgstr ""

#: weblate/html/i18n.html:117
msgid "Maori"
msgstr ""

#: weblate/html/i18n.html:118
msgid "Mapudungun"
msgstr ""

#: weblate/html/i18n.html:119
msgid "Marathi"
msgstr ""

#: weblate/html/i18n.html:120
msgid "Mongolian"
msgstr ""

#: weblate/html/i18n.html:121
msgid "Morisyen"
msgstr ""

#: weblate/html/i18n.html:122
msgid "N'Ko"
msgstr ""

#: weblate/html/i18n.html:123
msgid "Nahuatl languages"
msgstr ""

#: weblate/html/i18n.html:124
msgid "Neapolitan"
msgstr ""

#: weblate/html/i18n.html:125
msgid "Nepali"
msgstr ""

#: weblate/html/i18n.html:126
msgid "Northern Sami"
msgstr ""

#: weblate/html/i18n.html:127
msgid "Norwegian (old code)"
msgstr ""

#: weblate/html/i18n.html:128
msgid "Norwegian Bokmål"
msgstr ""

#: weblate/html/i18n.html:129
msgid "Norwegian Nynorsk"
msgstr ""

#: weblate/html/i18n.html:130
msgid "Occitan"
msgstr ""

#: weblate/html/i18n.html:131
msgid "Oriya"
msgstr ""

#: weblate/html/i18n.html:132
msgid "Papiamento"
msgstr ""

#: weblate/html/i18n.html:133
msgid "Pedi"
msgstr ""

#: weblate/html/i18n.html:134
msgid "Persian"
msgstr ""

#: weblate/html/i18n.html:135
msgid "Piemontese"
msgstr ""

#: weblate/html/i18n.html:136
msgid "Polish"
msgstr ""

#: weblate/html/i18n.html:137
msgid "Portuguese"
msgstr ""

#: weblate/html/i18n.html:138
msgid "Portuguese (Brazil)"
msgstr ""

#: weblate/html/i18n.html:139
msgid "Portuguese (Portugal)"
msgstr ""

#: weblate/html/i18n.html:140
msgid "Punjabi"
msgstr ""

#: weblate/html/i18n.html:141
msgid "Pushto"
msgstr ""

#: weblate/html/i18n.html:142
msgid "Romanian"
msgstr ""

#: weblate/html/i18n.html:143
msgid "Romansh"
msgstr ""

#: weblate/html/i18n.html:144
msgid "Russian"
msgstr ""

#: weblate/html/i18n.html:145
msgid "Santali"
msgstr ""

#: weblate/html/i18n.html:146
msgid "Sardinian"
msgstr ""

#: weblate/html/i18n.html:147
msgid "Scots"
msgstr ""

#: weblate/html/i18n.html:148
msgid "Serbian"
msgstr ""

#: weblate/html/i18n.html:149
msgid "Serbian (cyrillic)"
msgstr ""

#: weblate/html/i18n.html:150
msgid "Serbian (latin)"
msgstr ""

#: weblate/html/i18n.html:151
msgid "Simplified Chinese"
msgstr ""

#: weblate/html/i18n.html:152
msgid "Sindhi"
msgstr ""

#: weblate/html/i18n.html:153
msgid "Sinhala"
msgstr ""

#: weblate/html/i18n.html:154
msgid "Slovak"
msgstr ""

#: weblate/html/i18n.html:155
msgid "Slovenian"
msgstr ""

#: weblate/html/i18n.html:156
msgid "Somali"
msgstr ""

#: weblate/html/i18n.html:157
msgid "Songhai languages"
msgstr ""

#: weblate/html/i18n.html:158
msgid "Sotho"
msgstr ""

#: weblate/html/i18n.html:159
msgid "Spanish"
msgstr ""

#: weblate/html/i18n.html:160
msgid "Sundanese"
msgstr ""

#: weblate/html/i18n.html:161
msgid "Swahili"
msgstr ""

#: weblate/html/i18n.html:162
msgid "Swedish"
msgstr ""

#: weblate/html/i18n.html:163
msgid "Tagalog"
msgstr ""

#: weblate/html/i18n.html:164
msgid "Tajik"
msgstr ""

#: weblate/html/i18n.html:165
msgid "Tamil"
msgstr ""

#: weblate/html/i18n.html:166
msgid "Tatar"
msgstr ""

#: weblate/html/i18n.html:167
msgid "Telugu"
msgstr ""

#: weblate/html/i18n.html:168
msgid "Thai"
msgstr ""

#: weblate/html/i18n.html:169
msgid "Tibetan"
msgstr ""

#: weblate/html/i18n.html:170
msgid "Tigrinya"
msgstr ""

#: weblate/html/i18n.html:171
#, fuzzy
#| msgid "dictionaries"
msgid "Traditional Chinese"
msgstr "diccionaris"

#: weblate/html/i18n.html:172
msgid "Turkish"
msgstr ""

#: weblate/html/i18n.html:173
msgid "Turkmen"
msgstr ""

#: weblate/html/i18n.html:174
msgid "Uighur"
msgstr ""

#: weblate/html/i18n.html:175
msgid "Ukrainian"
msgstr ""

#: weblate/html/i18n.html:176
msgid "Urdu"
msgstr ""

#: weblate/html/i18n.html:177
msgid "Uzbek"
msgstr ""

#: weblate/html/i18n.html:178
msgid "Uzbek (latin)"
msgstr ""

#: weblate/html/i18n.html:179
msgid "Valencian"
msgstr ""

#: weblate/html/i18n.html:180
msgid "Venda"
msgstr ""

#: weblate/html/i18n.html:181
msgid "Vietnamese"
msgstr ""

#: weblate/html/i18n.html:182
msgid "Walloon"
msgstr ""

#: weblate/html/i18n.html:183
msgid "Welsh"
msgstr ""

#: weblate/html/i18n.html:184
msgid "West Flemish"
msgstr ""

#: weblate/html/i18n.html:185
msgid "Wolof"
msgstr ""

#: weblate/html/i18n.html:186
msgid "Yakut"
msgstr ""

#: weblate/html/i18n.html:187
msgid "Yoruba"
msgstr ""

#: weblate/html/i18n.html:188
msgid "Zulu"
msgstr ""

#: weblate/html/index.html:11
#, fuzzy, python-format
#| msgid "Powered by <a href=\"%(weblate_url)s\">Weblate %(version)s</a>"
msgid "This site runs <a href=\"%(weblate_url)s\">Weblate</a> demo server."
msgstr ""
"Funciona amb tecnologia <a href=\"%(weblate_url)s\">Weblate %(version)s</a>"

#: weblate/html/index.html:13
#, python-format
msgid ""
"This site runs <a href=\"%(weblate_url)s\">Weblate</a> for translating the "
"software projects listed below."
msgstr ""

#: weblate/html/index.html:15
msgid ""
"You need to be logged in for translating, otherwise you can only make "
"suggestions."
msgstr ""

#: weblate/html/index.html:32 weblate/html/search-form.html:6
#: weblate/html/search-form.html.py:11 weblate/html/search.html:7
#: weblate/html/translate.html:125 weblate/html/translate.html.py:230
#: weblate/html/translate.html:235 weblate/html/translate.html.py:296
#: weblate/html/translation.html:22 weblate/html/translation.html.py:222
#: weblate/html/translation.html:227
msgid "Search"
msgstr "Cerca"

#: weblate/html/index.html:34 weblate/html/index.html.py:114
#: weblate/html/language.html:16 weblate/html/language.html.py:40
#: weblate/html/project.html:18 weblate/html/project.html.py:128
#: weblate/html/subproject.html:21 weblate/html/subproject.html.py:119
#: weblate/html/translation.html:24 weblate/html/translation.html.py:329
msgid "Activity"
msgstr ""

#: weblate/html/index.html:38 weblate/html/project.html:21
#: weblate/html/subproject.html:24 weblate/html/translation.html:42
msgid "Tools"
msgstr "Eines"

#: weblate/html/index.html:41
msgid "Languages summary"
msgstr "Resum de les llengües"

#: weblate/html/index.html:42
msgid "Checks overview"
msgstr ""

#: weblate/html/index.html:44 weblate/html/share.html:14
#, fuzzy
#| msgid "widgets"
msgid "Widgets"
msgstr "ginys"

#: weblate/html/index.html:60
msgid ""
"Choose your languages in the preferences and you will get here overview of "
"translations in them."
msgstr ""

#: weblate/html/index.html:64
#, fuzzy
#| msgid "Your translations"
msgid "Manage your translations"
msgstr "Les vostres traduccions"

#: weblate/html/index.html:80 weblate/html/index.html.py:132
#: weblate/html/languages.html:16 weblate/html/list-translations.html:9
#: weblate/html/project.html:64 weblate/html/translation.html:277
msgid "Translated"
msgstr "Traduït"

#: weblate/html/index.html:116 weblate/html/language.html:42
#: weblate/html/project.html:130 weblate/html/project.html.py:141
#: weblate/html/subproject.html:121 weblate/html/subproject.html.py:132
#: weblate/html/translate.html:242 weblate/html/translation.html:187
#: weblate/html/translation.html.py:331 weblate/trans/forms.py:86
msgid "Loading…"
<<<<<<< HEAD
msgstr "S'està carregant..."
=======
msgstr "S'està carregant…"
>>>>>>> 6e9f1723

#: weblate/html/index.html:126
msgid "Most active translators"
msgstr "Traductors més actius"

#: weblate/html/index.html:131 weblate/html/index.html.py:155
#: weblate/html/last-changes.html:15
msgid "User"
msgstr "Usuari"

#: weblate/html/index.html:150
msgid "Most active suggesters"
msgstr ""

#: weblate/html/index.html:156
msgid "Suggested"
msgstr "Suggerit"

#: weblate/html/js/detail.html:49
msgid "User comments"
msgstr "Comentaris de l'usuari"

#: weblate/html/js/git-status.html:8
msgid "Commit pending changes"
msgstr ""

#: weblate/html/js/git-status.html:8
msgid "Commit"
msgstr ""

#: weblate/html/js/git-status.html:9
msgid "Pull changes from remote repository"
msgstr ""

#: weblate/html/js/git-status.html:9
msgid "Pull"
msgstr ""

#: weblate/html/js/git-status.html:10
msgid "Push changes to remote repository"
msgstr ""

#: weblate/html/js/git-status.html:10
msgid "Push"
msgstr ""

#: weblate/html/js/git-status.html:12
msgid "Reset all changes in local repository"
msgstr ""

#: weblate/html/js/git-status.html:12
msgid "Reset"
msgstr ""

#: weblate/html/js/git-status.html:16
msgid "Allow changes in the repository"
msgstr ""

#: weblate/html/js/git-status.html:16 weblate/html/translation.html:207
msgid "Unlock"
msgstr "Desbloca"

#: weblate/html/js/git-status.html:18
msgid "Prevent any changes in the repository"
msgstr ""

#: weblate/html/js/git-status.html:18 weblate/html/translation.html:209
msgid "Lock"
msgstr "Bloca"

#: weblate/html/js/git-status.html:24
msgid "There are some not committed changes!"
msgstr ""

#: weblate/html/js/git-status.html:27
msgid "Remote Git repository needs to be merged!"
msgstr ""

#: weblate/html/js/git-status.html:30
msgid "There are some new commits in local Git repository!"
msgstr ""

#: weblate/html/js/git-status.html:38
msgid "Last remote commit:"
msgstr ""

#: weblate/html/js/git-status.html:45 weblate/html/mail/merge_failure.html:31
#: weblate/html/mail/merge_failure.txt:13
msgid "Git repository with Weblate translations:"
msgstr ""

#: weblate/html/js/git-status.html:57
msgid "Details"
msgstr "Detalls"

#: weblate/html/language.html:14 weblate/html/project.html:16
#: weblate/html/subproject.html:19 weblate/html/translation.html:21
msgid "Overview"
msgstr ""

#: weblate/html/language.html:17 weblate/html/language.html.py:49
#: weblate/html/project.html:99
msgid "Glossaries"
msgstr "Glossaris"

#: weblate/html/language.html:58
msgid "There are no glossaries defined for this language."
msgstr ""

#: weblate/html/last-changes.html:14
msgid "When"
msgstr "Quan"

#: weblate/html/last-changes.html:32
#, fuzzy
#| msgid "Tweet this translation!"
msgid "Revert to this translation"
msgstr "Piula aquesta traducció!"

#: weblate/html/last-changes.html:32
msgid "Revert"
msgstr ""

#: weblate/html/last-changes.html:38
msgid "No recent activity has been recorded."
msgstr ""

#: weblate/html/last-changes.html:40
msgid "No matching activity has been found."
msgstr ""

#: weblate/html/last-changes.html:50
#, fuzzy
msgid "Browse changes"
msgstr "Canvis recents"

#: weblate/html/last-changes.html:53
msgid "Follow using RSS"
msgstr ""

#: weblate/html/legend.html:5 weblate/html/progress.html:5
#, fuzzy
#| msgid "Your translations"
msgid "Good translations"
msgstr "Les vostres traduccions"

#: weblate/html/legend.html:8 weblate/html/progress.html:11
#, fuzzy
#| msgid "Strings with any failing checks"
msgid "Translations with failing checks"
msgstr "Cadenes amb comprovacions fallides"

#: weblate/html/legend.html:11 weblate/html/progress.html:8
#, fuzzy
#| msgid "Your translations"
msgid "Fuzzy translations"
msgstr "Les vostres traduccions"

#: weblate/html/list-checks.html:6
#, python-format
msgid "Ignore: %(check)s"
msgstr ""

#: weblate/html/list-comments.html:10
#, fuzzy
#| msgid "Translation context"
msgid "Translation comment"
msgstr "Context de la traducció"

#: weblate/html/list-comments.html:12
msgid "Source string comment"
msgstr ""

#: weblate/html/list-translations.html:10
#, fuzzy
#| msgid "Words"
msgctxt "Number of translated words"
msgid "Words"
msgstr "Paraules"

#: weblate/html/list-translations.html:11
msgctxt "Number of fuzzy strings"
msgid "Fuzzy"
msgstr "Dubtós"

#: weblate/html/list-translations.html:12
msgctxt "Number of failing checks"
msgid "Checks"
msgstr ""

#: weblate/html/list-translations.html:13
#, fuzzy
#| msgid "Suggestions"
msgctxt "Number of suggestions"
msgid "Suggestions"
msgstr "Suggeriments"

#: weblate/html/list-translations.html:24
#, fuzzy, python-format
#| msgid "Your translations"
msgid "%(words)s word to translate!"
msgid_plural "%(words)s words to translate!"
msgstr[0] "Les vostres traduccions"
msgstr[1] "Les vostres traduccions"

#: weblate/html/list-translations.html:27
#, fuzzy, python-format
#| msgid "There is %(count)s not translated string."
#| msgid_plural "There are %(count)s not translated strings."
msgid "There is %(count)s fuzzy string."
msgid_plural "There are %(count)s fuzzy strings."
msgstr[0] "Hi ha %(count)s cadena no traduïda."
msgstr[1] "Hi ha %(count)s cadenes no traduïdes."

#: weblate/html/list-translations.html:36
#, python-format
msgid "There is %(count)s failing check."
msgid_plural "There are %(count)s failing checks."
msgstr[0] ""
msgstr[1] ""

#: weblate/html/list-translations.html:45
#, fuzzy, python-format
#| msgid "There is %(count)s not translated string."
#| msgid_plural "There are %(count)s not translated strings."
msgid "There is %(count)s suggestion."
msgid_plural "There are %(count)s suggestions."
msgstr[0] "Hi ha %(count)s cadena no traduïda."
msgstr[1] "Hi ha %(count)s cadenes no traduïdes."

#: weblate/html/list-translations.html:54
#, python-format
msgid "There is %(count)s not translated string."
msgid_plural "There are %(count)s not translated strings."
msgstr[0] "Hi ha %(count)s cadena no traduïda."
msgstr[1] "Hi ha %(count)s cadenes no traduïdes."

#: weblate/html/list-translations.html:54 weblate/html/translate.html:51
#: weblate/html/zen.html:21
msgid "Translate"
msgstr "Tradueix"

#: weblate/html/mail/activation.html:8 weblate/html/mail/activation.txt:1
#: weblate/html/mail/changed_translation.html:8
#: weblate/html/mail/changed_translation.txt:1
#: weblate/html/mail/merge_failure.html:8
#: weblate/html/mail/merge_failure.txt:1 weblate/html/mail/new_comment.html:8
#: weblate/html/mail/new_comment.txt:1
#: weblate/html/mail/new_contributor.html:8
#: weblate/html/mail/new_contributor.txt:1
#: weblate/html/mail/new_language.html:8 weblate/html/mail/new_language.txt:1
#: weblate/html/mail/new_string.html:8 weblate/html/mail/new_string.txt:1
#: weblate/html/mail/new_suggestion.html:8
#: weblate/html/mail/new_suggestion.txt:1
#: weblate/html/mail/new_translation.html:8
#: weblate/html/mail/new_translation.txt:1
msgid "Hi,"
msgstr ""

#: weblate/html/mail/activation.html:12 weblate/html/mail/activation.txt:3
#, python-format
msgid ""
"This is an automatic email to help you complete your registration with "
"%(site_title)s."
msgstr ""

#: weblate/html/mail/activation.html:16 weblate/html/mail/activation.txt:5
msgid ""
"Please open the following link in your web browser. If the link is split "
"over several lines, you may need to copy it in the address bar."
msgstr ""

#: weblate/html/mail/activation.html:24 weblate/html/mail/activation.txt:9
msgid "If there is a problem with your registration, please contact us:"
msgstr ""

#: weblate/html/mail/activation_subject.txt:1
#, python-format
msgid "Your registration on %(site_title)s"
msgstr ""

#: weblate/html/mail/base.html:31 weblate/html/mail/signature.txt:2
msgid "Sent by Weblate translation system"
msgstr ""

#: weblate/html/mail/base.html:33
msgid "Change subscription settings"
msgstr ""

#: weblate/html/mail/changed_translation.html:12
#: weblate/html/mail/changed_translation.txt:3
#, python-format
msgid ""
"there has been a change in translation on %(translation)s at %(site_title)s."
msgstr ""

#: weblate/html/mail/changed_translation.html:19
#: weblate/html/mail/changed_translation.txt:5
#: weblate/html/mail/new_comment.html:18 weblate/html/mail/new_comment.txt:5
#: weblate/html/mail/new_suggestion.html:19
#: weblate/html/mail/new_suggestion.txt:5
#: weblate/html/mail/new_translation.html:19
#: weblate/html/mail/new_translation.txt:5
msgid "Source string:"
msgstr ""

#: weblate/html/mail/changed_translation.html:29
#: weblate/html/mail/changed_translation.txt:9
#: weblate/html/mail/new_translation.html:29
#: weblate/html/mail/new_translation.txt:9
msgid "Translation:"
msgstr ""

#: weblate/html/mail/changed_translation.html:39
#: weblate/html/mail/new_suggestion.html:40
#, fuzzy
#| msgid "Translation context"
msgid "Translation change:"
msgstr "Context de la traducció"

#: weblate/html/mail/changed_translation.html:49
#: weblate/html/mail/changed_translation.txt:17
#: weblate/html/mail/new_comment.html:39 weblate/html/mail/new_comment.txt:13
#: weblate/html/mail/new_translation.html:39
#: weblate/html/mail/new_translation.txt:15
msgid "You can edit this string at:"
msgstr ""

#: weblate/html/mail/changed_translation.txt:13
msgid "Previous translation:"
msgstr ""

#: weblate/html/mail/changed_translation_subject.txt:1
#, python-format
msgid "Changed translation in %(translation)s"
msgstr ""

#: weblate/html/mail/footer.html:4 weblate/html/mail/footer.txt:1
msgid "Translation summary:"
msgstr ""

#: weblate/html/mail/footer.html:8 weblate/html/mail/footer.txt:3
msgid "Total strings:"
msgstr ""

#: weblate/html/mail/footer.html:11 weblate/html/mail/footer.txt:4
msgid "Translated strings:"
msgstr ""

#: weblate/html/mail/footer.html:14 weblate/html/mail/footer.txt:5
msgid "Fuzzy strings:"
msgstr ""

#: weblate/html/mail/footer.html:18
#, python-format
msgid ""
"You can translate at <a href=\"%(translation_url)s\">%(translation_url)s</a>"
msgstr ""

#: weblate/html/mail/footer.txt:7
#, python-format
msgid "You can translate at %(translation_url)s"
msgstr ""

#: weblate/html/mail/merge_failure.html:12
#: weblate/html/mail/merge_failure.txt:3
#, python-format
msgid "there has been a merge failure on %(subproject)s at %(site_title)s."
msgstr ""

#: weblate/html/mail/merge_failure.html:16
#, fuzzy
#| msgid "Nearby messages"
msgid "Error message"
msgstr "Missatges propers"

#: weblate/html/mail/merge_failure.html:22
msgid "Repository status"
msgstr ""

#: weblate/html/mail/merge_failure.html:37
#: weblate/html/mail/merge_failure.txt:17
msgid "Check our FAQ for information how to resolve this."
msgstr ""

#: weblate/html/mail/merge_failure.txt:5
msgid "Error message:"
msgstr ""

#: weblate/html/mail/merge_failure.txt:9
msgid "Repository status:"
msgstr ""

#: weblate/html/mail/merge_failure_subject.txt:1
#, python-format
msgid "Merge failure in %(subproject)s"
msgstr ""

#: weblate/html/mail/new_comment.html:12 weblate/html/mail/new_comment.txt:3
#, python-format
msgid "there has been a new comment on %(subproject)s at %(site_title)s."
msgstr ""

#: weblate/html/mail/new_comment.html:29 weblate/html/mail/new_comment.txt:9
msgid "Comment:"
msgstr ""

#: weblate/html/mail/new_comment_subject.txt:1
#, python-format
msgid "New comment in %(subproject)s"
msgstr ""

#: weblate/html/mail/new_contributor.html:12
#: weblate/html/mail/new_contributor.txt:3
#, python-format
msgid ""
"%(username)s has just made a first contribution on %(translation)s at "
"%(site_title)s."
msgstr ""

#: weblate/html/mail/new_contributor_subject.txt:1
#, python-format
msgid "New contributor in %(translation)s"
msgstr ""

#: weblate/html/mail/new_language.html:12 weblate/html/mail/new_language.txt:3
#, python-format
msgid ""
"there has been a request for new language on %(translation)s at "
"%(site_title)s."
msgstr ""

#: weblate/html/mail/new_language.html:19 weblate/html/mail/new_language.txt:5
#, fuzzy
#| msgid "Used languages"
msgid "Requested language:"
msgstr "Llengües usades"

#: weblate/html/mail/new_language.html:30 weblate/html/mail/new_language.txt:9
#, fuzzy
#| msgid "Used languages"
msgid "Requesting user:"
msgstr "Llengües usades"

#: weblate/html/mail/new_language_subject.txt:1
#, python-format
msgid "New language request in %(translation)s"
msgstr ""

#: weblate/html/mail/new_string.html:12 weblate/html/mail/new_string.txt:3
#, python-format
msgid ""
"there are new strings to translate on %(translation)s at %(site_title)s."
msgstr ""

#: weblate/html/mail/new_string_subject.txt:1
#, python-format
msgid "New string to translate in %(translation)s"
msgstr ""

#: weblate/html/mail/new_suggestion.html:12
#: weblate/html/mail/new_suggestion.txt:3
#, python-format
msgid ""
"there is a new suggestion to evaluate on %(translation)s at %(site_title)s."
msgstr ""

#: weblate/html/mail/new_suggestion.html:29
#: weblate/html/mail/new_suggestion.txt:9
#, fuzzy
#| msgid "Suggestions"
msgid "Suggestion:"
msgstr "Suggeriments"

#: weblate/html/mail/new_suggestion.html:51
#: weblate/html/mail/new_suggestion.txt:13
msgid "You can review it at:"
msgstr ""

#: weblate/html/mail/new_suggestion_subject.txt:1
#, python-format
msgid "New suggestion in %(translation)s"
msgstr ""

#: weblate/html/mail/new_translation.html:12
#: weblate/html/mail/new_translation.txt:3
#, python-format
msgid "there has been a new translation on %(translation)s at %(site_title)s."
msgstr ""

#: weblate/html/mail/new_translation.txt:13
msgid "Previously not translated"
msgstr ""

#: weblate/html/mail/new_translation_subject.txt:1
#, python-format
msgid "New translation in %(translation)s"
msgstr ""

#: weblate/html/mail/signature.txt:4
msgid "Change subscription settings:"
msgstr ""

#: weblate/html/mail/signature.txt:5
msgid "More information about Weblate can be found at http://weblate.org/"
msgstr ""

#: weblate/html/paginator.html:6 weblate/html/translate.html:38
#, python-format
msgid "%(position)s / %(total)s"
msgstr "%(position)s / %(total)s"

#: weblate/html/project.html:24 weblate/html/subproject.html:27
#: weblate/html/translation.html:45
#, fuzzy
#| msgid "Data export"
msgid "Data exports"
msgstr "Exportació de les dades"

#: weblate/html/project.html:26 weblate/html/project.html.py:139
#: weblate/html/subproject.html:29 weblate/html/subproject.html.py:130
#: weblate/html/translation.html:48 weblate/html/translation.html.py:185
msgid "Git maintenance"
msgstr "Manteniment del Git"

#: weblate/html/project.html:28 weblate/html/source-review.html:25
#: weblate/html/translate.html:397 weblate/trans/views/checks.py:65
msgid "Failing checks"
msgstr ""

#: weblate/html/project.html:35 weblate/html/subproject.html:37
#: weblate/html/translation.html:58
msgid "Share"
msgstr "Comparteix"

#: weblate/html/project.html:39 weblate/html/share.html:10
#: weblate/html/subproject.html:41 weblate/html/translation.html:62
msgid "Share on Facebook!"
msgstr "Compartiu-ho al Facebook!"

#: weblate/html/project.html:40 weblate/html/share.html:11
#: weblate/html/subproject.html:42 weblate/html/translation.html:63
#, python-format
msgid "Translate %(object)s using %%23Weblate at %(share_url)s!"
msgstr ""

#: weblate/html/project.html:40 weblate/html/share.html:11
#: weblate/html/subproject.html:42 weblate/html/translation.html:63
msgid "Tweet this translation!"
msgstr "Piula aquesta traducció!"

#: weblate/html/project.html:41 weblate/html/subproject.html:43
#: weblate/html/translation.html:64
#, fuzzy
#| msgid "widgets"
msgid "Status widgets"
msgstr "ginys"

#: weblate/html/project.html:57
#, fuzzy
#| msgid "source"
msgid "Resources"
msgstr "origen"

#: weblate/html/project.html:63 weblate/html/translate.html:205
#, fuzzy
#| msgid "source"
msgid "Resource"
msgstr "origen"

#: weblate/html/project.html:89 weblate/html/source.html:36
#: weblate/html/subproject.html:72 weblate/html/translation.html:115
msgid "Project Information"
msgstr "Informació del projecte"

#: weblate/html/project.html:108
msgid "There are currently no glossaries defined for this project."
msgstr ""

#: weblate/html/project.html:112
msgid "Manage all glossaries"
msgstr "Gestiona tots els glossaris"

#: weblate/html/project_info.html:9
#, fuzzy
#| msgid "Mailing list for translators:"
msgid "Mailing list for translators"
msgstr "Llista de correu pels traductors:"

#: weblate/html/project_info.html:16
#, fuzzy
#| msgid "Instructions for translators:"
msgid "Instructions for translators"
msgstr "Instruccions per als traductors:"

#: weblate/html/project_info.html:23 weblate/trans/models/project.py:104
#, fuzzy
#| msgid "Translation context"
msgid "Translation license"
msgstr "Context de la traducció"

#: weblate/html/search.html:34
msgid "No matching strings found!"
msgstr ""

#: weblate/html/share.html:7
#, fuzzy
#| msgid "Your translations"
msgid "Share your translation"
msgstr "Les vostres traduccions"

#: weblate/html/share.html:27
#, python-format
msgid ""
"You can also promote this translation project using various <a href="
"\"%(widgets_url)s\">other possibilities</a>."
msgstr ""

#: weblate/html/share.html:33
#, python-format
msgid ""
"Various <a href=\"%(data_url)s\">data exports</a> are available in machine "
"readable formats."
msgstr ""

#: weblate/html/show-lock.html:6
msgid "This translation is currently locked for updates!"
msgstr ""

#: weblate/html/source-review.html:10 weblate/html/source.html:8
#, fuzzy
#| msgid "Fuzzy strings"
msgid "source strings"
msgstr "Cadenes dubtoses"

#: weblate/html/source-review.html:11
msgid "review"
msgstr ""

#: weblate/html/source-review.html:24 weblate/trans/forms.py:626
msgid "Priority"
msgstr ""

#: weblate/html/source-review.html:40
msgid "Comment"
msgstr "Comentari"

#: weblate/html/source-review.html:57
msgid "No matching source strings found!"
msgstr ""

#: weblate/html/source.html:19 weblate/html/translation.html:100
msgid "Strings to check"
msgstr ""

#: weblate/html/subproject.html:31
msgid "Source strings review"
msgstr ""

#: weblate/html/subproject.html:58
msgid "Translations"
msgstr "Traduccions"

#: weblate/html/subproject.html:85 weblate/trans/models/changes.py:167
#, fuzzy
#| msgid "Failed translation"
msgid "New translation"
msgstr "La traducció ha fallat"

#: weblate/html/subproject.html:88
#, python-format
msgid ""
"Should your language be missing, please follow <a href=\"%(url)s"
"\">translator instructions</a>."
msgstr ""

#: weblate/html/subproject.html:90
msgid "Please choose the language into which you would like to translate."
msgstr ""

#: weblate/html/subproject.html:95
msgid "Can not find your language in above list?"
msgstr ""

#: weblate/html/subproject.html:98
#, fuzzy
#| msgid "Failed translation"
msgid "Start new translation"
msgstr "La traducció ha fallat"

#: weblate/html/subproject_info.html:16 weblate/trans/models/subproject.py:116
msgid "Git branch"
msgstr ""

#: weblate/html/subproject_info.html:28
msgid "Git repository with Weblate translations"
msgstr ""

#: weblate/html/trans/change_list.html:7 weblate/trans/views/changes.py:55
#, fuzzy
#| msgid "Change word"
msgid "Changes"
msgstr "Canvia la paraula"

#: weblate/html/translate.html:16
msgid "translate"
msgstr "tradueix"

#: weblate/html/translate.html:28
msgid "Edit in Zen mode"
msgstr ""

#: weblate/html/translate.html:28
msgid "Zen"
msgstr ""

#: weblate/html/translate.html:32
msgid "First"
msgstr "Primer"
<<<<<<< HEAD

#: weblate/html/translate.html:33
msgid "Previous"
msgstr "Enrere"

#: weblate/html/translate.html:36
#, python-format
msgid "%(filter_name)s (%(filter_pos)s / %(filter_count)s)"
msgstr ""

#: weblate/html/translate.html:41
msgid "Next"
msgstr "Endavant"

#: weblate/html/translate.html:42
msgid "Last"
msgstr "Últim"

#: weblate/html/translate.html:65
#, fuzzy
msgid "Source change"
msgstr "Canvis recents"

#: weblate/html/translate.html:82
#, python-format
msgid ""
"<a href=\"%(login_url)s?next=%(translate_url)s\">Log in</a> for saving "
"translations."
=======

#: weblate/html/translate.html:33
msgid "Previous"
msgstr "Enrere"

#: weblate/html/translate.html:36
#, python-format
msgid "%(filter_name)s (%(filter_pos)s / %(filter_count)s)"
msgstr ""

#: weblate/html/translate.html:41
msgid "Next"
msgstr "Endavant"

#: weblate/html/translate.html:42
msgid "Last"
msgstr "Últim"

#: weblate/html/translate.html:65
#, fuzzy
msgid "Source change"
msgstr "Canvis recents"

#: weblate/html/translate.html:82
#, python-format
msgid ""
"<a href=\"%(login_url)s?next=%(translate_url)s\">Log in</a> for saving "
"translations."
msgstr ""
"<a href=\"%(login_url)s?next=%(translate_url)s\">Inicieu sessió</a> per "
"desar les traduccions."

#: weblate/html/translate.html:89
msgid "Suggest"
msgstr "Suggereix"

#: weblate/html/translate.html:91
msgid "No privileges for adding suggestions!"
msgstr ""

#: weblate/html/translate.html:97
#, fuzzy
#| msgid "Nearby messages"
msgid "Commit message:"
msgstr "Missatges propers"

#: weblate/html/translate.html:100
msgid "Additional text to include in the commit message."
msgstr ""

#: weblate/html/translate.html:103
msgid ""
"You can leave this empty in most cases as Weblate generates basic commit "
"messages automatically."
msgstr ""

#: weblate/html/translate.html:112
msgid "Messages placed around this one"
msgstr "Missatges propers a aquest"

#: weblate/html/translate.html:112 weblate/html/translate.html.py:133
msgid "Nearby messages"
msgstr "Missatges propers"

#: weblate/html/translate.html:114 weblate/html/translate.html.py:159
#: weblate/html/translate.html:318
msgid "Suggestions"
msgstr "Suggeriments"

#: weblate/html/translate.html:117 weblate/html/translate.html.py:201
#: weblate/html/translate.html:321
#, fuzzy
#| msgid "Your translations"
msgid "Other translations"
msgstr "Les vostres traduccions"

#: weblate/html/translate.html:120 weblate/html/translate.html.py:278
#: weblate/html/translate.html:325 weblate/html/unit-details.html:13
msgid "Comments"
msgstr "Comentaris"

#: weblate/html/translate.html:123
#, fuzzy
#| msgid "Failed translation"
msgid "Machine translation suggestions"
msgstr "La traducció ha fallat"

#: weblate/html/translate.html:123 weblate/html/translate.html.py:250
#, fuzzy
#| msgid "Failed translation"
msgid "Machine translation"
msgstr "La traducció ha fallat"

#: weblate/html/translate.html:126
msgid "List of recent changes done in Weblate"
msgstr "Llista de canvis recents fets al Weblate"

#: weblate/html/translate.html:137 weblate/html/translate.html.py:205
msgid "State"
msgstr "Estat"

#: weblate/html/translate.html:165
#, python-format
msgid "%(user)s has suggested"
msgstr ""

#: weblate/html/translate.html:167
msgid "Anonymous user has suggested"
msgstr ""

#: weblate/html/translate.html:173
#, fuzzy, python-format
#| msgid "a minute ago"
#| msgid_plural "%(count)s minutes ago"
msgid "%(count)s vote"
msgid_plural "%(count)s votes"
msgstr[0] "fa un minut"
msgstr[1] "fa %(count)s minuts"

#: weblate/html/translate.html:178
msgid "+1 vote"
msgstr ""

#: weblate/html/translate.html:179
msgid "-1 vote"
msgstr ""

#: weblate/html/translate.html:183
msgid "Accept"
msgstr "D'acord"

#: weblate/html/translate.html:215
msgid "Use this translation for all subprojects"
>>>>>>> 6e9f1723
msgstr ""

<<<<<<< HEAD
#: weblate/html/translate.html:89
msgid "Suggest"
msgstr "Suggereix"

#: weblate/html/translate.html:91
msgid "No privileges for adding suggestions!"
msgstr ""

#: weblate/html/translate.html:97
#, fuzzy
#| msgid "Nearby messages"
msgid "Commit message:"
msgstr "Missatges propers"

#: weblate/html/translate.html:100
msgid "Additional text to include in the commit message."
msgstr ""

#: weblate/html/translate.html:103
msgid ""
"You can leave this empty in most cases as Weblate generates basic commit "
"messages automatically."
msgstr ""

#: weblate/html/translate.html:112
msgid "Messages placed around this one"
msgstr "Missatges propers a aquest"

#: weblate/html/translate.html:112 weblate/html/translate.html.py:133
msgid "Nearby messages"
msgstr "Missatges propers"

#: weblate/html/translate.html:114 weblate/html/translate.html.py:159
#: weblate/html/translate.html:318
msgid "Suggestions"
msgstr "Suggeriments"

#: weblate/html/translate.html:117 weblate/html/translate.html.py:201
#: weblate/html/translate.html:321
#, fuzzy
#| msgid "Your translations"
msgid "Other translations"
msgstr "Les vostres traduccions"

#: weblate/html/translate.html:120 weblate/html/translate.html.py:278
#: weblate/html/translate.html:325 weblate/html/unit-details.html:13
msgid "Comments"
msgstr "Comentaris"

#: weblate/html/translate.html:123
=======
#: weblate/html/translate.html:215
msgid "Use this translation"
msgstr "Usa aquesta traducció"

#: weblate/html/translate.html:259
msgid "Service"
msgstr ""

#: weblate/html/translate.html:290 weblate/trans/forms.py:566
msgid "New comment"
msgstr "Comentari nou"

#: weblate/html/translate.html:292
msgid ""
"You can share comments about this string with other translators and "
"developers."
msgstr ""

#: weblate/html/translate.html:315
#, fuzzy
#| msgid "Failing checks found"
msgid "Things to check"
msgstr "S’han trobat comprovacions fallides"

#: weblate/html/translate.html:333
msgid "Glossary"
msgstr "Glossari"

#: weblate/html/translate.html:351
#, fuzzy
#| msgid "Your translations"
msgid "Copy word to translation"
msgstr "Les vostres traduccions"

#: weblate/html/translate.html:351 weblate/trans/forms.py:87
msgid "Copy"
msgstr "Copia"

#: weblate/html/translate.html:359
msgid "No related strings were found in the glossary."
msgstr ""

#: weblate/html/translate.html:363
>>>>>>> 6e9f1723
#, fuzzy
#| msgid "Manage all glossaries"
msgid "Manage glossary"
msgstr "Gestiona tots els glossaris"

<<<<<<< HEAD
#: weblate/html/translate.html:123 weblate/html/translate.html.py:250
=======
#: weblate/html/translate.html:368
>>>>>>> 6e9f1723
#, fuzzy
#| msgid "More information"
msgid "Source information"
msgstr "Més informació"

<<<<<<< HEAD
#: weblate/html/translate.html:126
msgid "List of recent changes done in Weblate"
msgstr "Llista de canvis recents fets al Weblate"

#: weblate/html/translate.html:137 weblate/html/translate.html.py:205
msgid "State"
msgstr "Estat"

#: weblate/html/translate.html:165
#, python-format
msgid "%(user)s has suggested"
msgstr ""

#: weblate/html/translate.html:167
msgid "Anonymous user has suggested"
msgstr ""

#: weblate/html/translate.html:173
#, fuzzy, python-format
#| msgid "a minute ago"
#| msgid_plural "%(count)s minutes ago"
msgid "%(count)s vote"
msgid_plural "%(count)s votes"
msgstr[0] "fa un minut"
msgstr[1] "fa %(count)s minuts"

#: weblate/html/translate.html:178
msgid "+1 vote"
msgstr ""

#: weblate/html/translate.html:179
msgid "-1 vote"
msgstr ""

#: weblate/html/translate.html:183
msgid "Accept"
msgstr "D'acord"

#: weblate/html/translate.html:215
msgid "Use this translation for all subprojects"
msgstr ""

#: weblate/html/translate.html:215
msgid "Use this translation"
msgstr "Usa aquesta traducció"

#: weblate/html/translate.html:259
msgid "Service"
msgstr ""

#: weblate/html/translate.html:290 weblate/trans/forms.py:566
msgid "New comment"
msgstr "Comentari nou"

#: weblate/html/translate.html:292
msgid ""
"You can share comments about this string with other translators and "
"developers."
msgstr ""

#: weblate/html/translate.html:315
#, fuzzy
#| msgid "Failing checks found"
msgid "Things to check"
msgstr "S’han trobat comprovacions fallides"

#: weblate/html/translate.html:333
msgid "Glossary"
msgstr "Glossari"

#: weblate/html/translate.html:351
#, fuzzy
#| msgid "Your translations"
msgid "Copy word to translation"
msgstr "Les vostres traduccions"

#: weblate/html/translate.html:351 weblate/trans/forms.py:87
msgid "Copy"
msgstr "Copia"

#: weblate/html/translate.html:359
msgid "No related strings were found in the glossary."
msgstr ""

#: weblate/html/translate.html:363
#, fuzzy
#| msgid "Manage all glossaries"
msgid "Manage glossary"
msgstr "Gestiona tots els glossaris"

#: weblate/html/translate.html:368
#, fuzzy
#| msgid "More information"
msgid "Source information"
msgstr "Més informació"

#: weblate/html/translate.html:373
msgid "Context"
msgstr "Context"

=======
#: weblate/html/translate.html:373
msgid "Context"
msgstr "Context"

>>>>>>> 6e9f1723
#: weblate/html/translate.html:381
msgid "Flags"
msgstr ""

#: weblate/html/translate.html:389
#, fuzzy
#| msgid "Strings to review"
msgid "String priority"
msgstr "Cadenes a revisar"

#: weblate/html/translation.html:28
msgid "Files"
msgstr "Fitxers"

#: weblate/html/translation.html:31
#, fuzzy
#| msgid "Failed translation"
msgid "Download for an offline translation."
msgstr "La traducció ha fallat"

#: weblate/html/translation.html:31
msgid "Download source file"
msgstr ""

#: weblate/html/translation.html:33
msgid "Download for using within an application."
msgstr ""

#: weblate/html/translation.html:33
#, fuzzy
#| msgid "Your translations"
msgid "Download compiled translation"
msgstr "Les vostres traduccions"

#: weblate/html/translation.html:36
#, fuzzy
#| msgid "Your translations"
msgid "Upload translation"
msgstr "Les vostres traduccions"

#: weblate/html/translation.html:46 weblate/html/translation.html.py:196
msgid "Locking"
msgstr ""

#: weblate/html/translation.html:51 weblate/html/translation.html.py:142
#: weblate/trans/models/changes.py:170
msgid "Automatic translation"
msgstr "Traducció automàtica"

#: weblate/html/translation.html:78 weblate/html/widgets.html:60
#: weblate/html/widgets.html.py:68 weblate/html/widgets.html:75
#: weblate/html/widgets.html.py:83
msgid "Translation status"
msgstr "Estat de la traducció"

#: weblate/html/translation.html:83 weblate/html/translation.html.py:265
#: weblate/html/translation_info.html:9
#, fuzzy
#| msgid "Fuzzy strings"
msgid "Strings"
msgstr "Cadenes dubtoses"

#: weblate/html/translation.html:144
msgid ""
"Automatic translation takes existing translations in this project and "
"applies it to the current resource. It can be used to push translations to a "
"different branch, to fix inconsistent translations or to translate new "
"resource using translation memory."
msgstr ""

#: weblate/html/translation.html:151
msgid "Process"
msgstr ""

#: weblate/html/translation.html:162 weblate/html/translation.html.py:175
msgid "Upload"
msgstr "Puja"

#: weblate/html/translation.html:165
msgid ""
"Uploaded file will be merged with current translation. In case you want to "
"overwrite already translated strings, don't forget to enable it."
msgstr ""

#: weblate/html/translation.html:167
msgid "Uploaded file will be merged with current translation."
msgstr ""

#: weblate/html/translation.html:198
msgid "Locking the translation will prevent others to work on translation."
msgstr ""

#: weblate/html/translation.html:200
msgid "Locked by:"
msgstr "Blocat per:"

#: weblate/html/translation.html:201
msgid "Lock expires:"
msgstr ""

#: weblate/html/translation.html:203
msgid "Translation is currently not locked."
msgstr ""

#: weblate/html/translation.html:237
msgid "Review"
msgstr ""

#: weblate/html/translation.html:239
msgid "Review translations touched by other users."
msgstr ""

#: weblate/html/translation.html:243
msgid "Start review"
msgstr ""

#: weblate/html/translation.html:264
msgid "Percent"
msgstr ""

#: weblate/html/translation.html:271
msgid "Total"
msgstr ""

#: weblate/html/translation.html:283
#, fuzzy
#| msgctxt "Number of fuzzy strings"
#| msgid "Fuzzy"
msgid "Fuzzy"
msgstr "Dubtós"

#: weblate/html/translation.html:289
#, fuzzy
#| msgid "Failing checks found"
msgid "Failing check"
msgstr "S’han trobat comprovacions fallides"

#: weblate/html/translation.html:305
msgid "Last activity"
msgstr ""

#: weblate/html/translation.html:310
#, fuzzy
#| msgid "Last name"
msgid "Last change"
msgstr "Cognoms"

#: weblate/html/translation.html:314
#, fuzzy
#| msgid "Last name"
msgid "Last author"
msgstr "Cognoms"

#: weblate/html/unit-details.html:5
#, fuzzy
#| msgid "Your translations"
msgid "Source string location"
msgstr "Les vostres traduccions"

#: weblate/html/unit-details.html:20
#, fuzzy
msgid "Source string age"
msgstr "Canvis recents"

#: weblate/html/user-activity.html:11
msgid "Last login"
msgstr "Última entrada"

#: weblate/html/user-activity.html:15
msgid "Registration date"
msgstr ""

#: weblate/html/widgets-root.html:6 weblate/html/widgets.html:7
msgid "widgets"
msgstr "ginys"

#: weblate/html/widgets-root.html:11 weblate/html/widgets.html:16
msgid "Promoting translation projects"
msgstr ""

#: weblate/html/widgets-root.html:14
msgid ""
"Weblate provides various widgets to promote your translation projects. Open "
"one of the project pages below."
msgstr ""

#: weblate/html/widgets.html:19
#, python-format
msgid ""
"You can point newcomers to the introduction page at <a href=\"%(engage_url)s"
"\">%(engage_url)s</a>."
msgstr ""

#: weblate/html/widgets.html:22
msgid "Promoting specific translations"
msgstr ""

#: weblate/html/widgets.html:25
msgid ""
"Besides promoting whole translation project, you can also choose specific "
"language to promote:"
msgstr ""

#: weblate/html/widgets.html:29
msgid "Image widgets"
msgstr ""

#: weblate/html/widgets.html:32
msgid ""
"You can use following widgets to promote translation of your project. They "
"can increase visibility of your translation projects and bring new "
"contributors."
msgstr ""

#: weblate/html/widgets.html:36
#, python-format
msgid "Image %(widget)s"
msgstr ""

#: weblate/html/widgets.html:38
msgid "Color variants:"
msgstr ""

#: weblate/html/widgets.html:48
msgid "HTML code"
msgstr "Codi HTML"

#: weblate/html/widgets.html:49
msgid "BB code"
msgstr "Codi BB"

#: weblate/html/widgets.html:50
msgid "Markdown code"
msgstr "Codi Markdown"

#: weblate/html/widgets.html:51
msgid "RST code"
msgstr "Codi RST"

#: weblate/html/widgets.html:52
msgid "Textile code"
msgstr ""

#: weblate/html/zen-response.html:7
#, fuzzy
#| msgid "Translation context"
msgid "Translation has been saved!"
msgstr "Context de la traducció"

#: weblate/html/zen-units.html:17
msgid "Open in full editor"
msgstr ""

#: weblate/html/zen-units.html:29
msgctxt "Message is fuzzy"
msgid "Fuzzy"
msgstr "Dubtós"

#: weblate/html/zen-units.html:37 weblate/trans/views/edit.py:523
msgid "You have reached end of translating."
msgstr ""

#: weblate/html/zen.html:14
msgid "zen"
msgstr ""

#: weblate/html/zen.html:25
#, python-format
msgid "Current filter: %(filter_name)s (%(filter_count)s)"
msgstr ""

#: weblate/lang/data.py:520 weblate/lang/data.py:524 weblate/lang/data.py:530
#: weblate/lang/data.py:538 weblate/lang/data.py:542 weblate/lang/data.py:547
#: weblate/lang/data.py:553 weblate/lang/data.py:559 weblate/lang/data.py:564
#: weblate/lang/data.py:570 weblate/lang/data.py:582
msgctxt "Plural form description"
msgid "One"
msgstr ""

#: weblate/lang/data.py:521 weblate/lang/data.py:526 weblate/lang/data.py:534
#: weblate/lang/data.py:539 weblate/lang/data.py:544 weblate/lang/data.py:550
#: weblate/lang/data.py:556 weblate/lang/data.py:560 weblate/lang/data.py:567
#: weblate/lang/data.py:574 weblate/lang/data.py:578 weblate/lang/data.py:586
#, fuzzy
#| msgid "Others"
msgctxt "Plural form description"
msgid "Other"
msgstr "Altres"

#: weblate/lang/data.py:525 weblate/lang/data.py:532 weblate/lang/data.py:555
#: weblate/lang/data.py:565 weblate/lang/data.py:572 weblate/lang/data.py:584
msgctxt "Plural form description"
msgid "Few"
msgstr "Pocs"

#: weblate/lang/data.py:529 weblate/lang/data.py:537 weblate/lang/data.py:561
#: weblate/lang/data.py:581
msgctxt "Plural form description"
msgid "Zero"
msgstr ""

#: weblate/lang/data.py:531 weblate/lang/data.py:543 weblate/lang/data.py:548
#: weblate/lang/data.py:554 weblate/lang/data.py:571 weblate/lang/data.py:577
#: weblate/lang/data.py:583
msgctxt "Plural form description"
msgid "Two"
msgstr "Dos"

#: weblate/lang/data.py:533 weblate/lang/data.py:566 weblate/lang/data.py:573
#: weblate/lang/data.py:585
msgctxt "Plural form description"
msgid "Many"
msgstr ""

#: weblate/lang/data.py:549
msgctxt "Plural form description"
msgid "Three"
msgstr "Tres"

#: weblate/lang/models.py:368
msgid "Singular"
msgstr "Singular"

#: weblate/lang/models.py:370
msgid "Plural"
msgstr "Plural"

#: weblate/lang/models.py:371
#, python-format
msgid "Plural form %d"
msgstr "Forma plural %d"

#: weblate/trans/admin_views.py:70
msgid "Debug mode"
msgstr "Mode de depuració"

#: weblate/trans/admin_views.py:76
msgid "Site domain"
msgstr "Domini del lloc web"

#: weblate/trans/admin_views.py:82
msgid "Database backend"
msgstr ""

#: weblate/trans/admin_views.py:88
msgid "Site administrator"
msgstr ""

#. Translators: Indexing is postponed to cron job
#: weblate/trans/admin_views.py:95
msgid "Indexing offloading"
msgstr ""

#: weblate/trans/admin_views.py:111
msgid "Django caching"
msgstr ""

#: weblate/trans/admin_views.py:117
#, fuzzy
#| msgid "Avatar"
msgid "Avatar caching"
msgstr "Avatar"

#: weblate/trans/admin_views.py:128
msgid "Email addresses"
msgstr "Adreces de correu electrònic"

#: weblate/trans/admin_views.py:137
msgid "Federated avatar support"
msgstr ""

#: weblate/trans/admin_views.py:143
msgid "PyICU library"
msgstr ""

#: weblate/trans/admin_views.py:149
msgid "Secret key"
msgstr "Clau secreta"

#: weblate/trans/admin_views.py:156
msgid "Allowed hosts"
msgstr ""

#: weblate/trans/admin_views.py:163
msgid "Home directory"
msgstr ""

#: weblate/trans/admin_views.py:170
msgid "Cached template loader"
msgstr ""

#: weblate/trans/admin_views.py:178
msgid "Admin static files"
msgstr "Fitxers estàtics de l'administrador"

#. Translators: placeholder SSH hashed hostname
#: weblate/trans/admin_views.py:205
msgid "[hostname hashed]"
msgstr ""

#: weblate/trans/admin_views.py:266
msgid "Created new SSH key."
msgstr "Nova clau SSH creada."

#: weblate/trans/admin_views.py:270
#, python-format
msgid "Failed to generate key: %s"
msgstr "Ha fallat la creació de la clau: %s"

#: weblate/trans/admin_views.py:282
msgid "Invalid host name given!"
msgstr ""

#: weblate/trans/admin_views.py:304
#, python-format
msgid ""
"Added host key for %(host)s with fingerprint %(fingerprint)s (%(keytype)s), "
"please verify that it is correct."
msgstr ""

#: weblate/trans/admin_views.py:319
#, fuzzy, python-format
#| msgid "Failed to generate key: %s"
msgid "Failed to get host key: %s"
msgstr "Ha fallat la creació de la clau: %s"

#: weblate/trans/admin_views.py:344
msgid "Can not write to home directory, please check documentation."
msgstr ""

#: weblate/trans/autofixes/chars.py:30 weblate/trans/checks/chars.py:310
msgid "Trailing ellipsis"
msgstr ""

#: weblate/trans/autofixes/chars.py:43 weblate/trans/checks/chars.py:339
msgid "Zero-width space"
msgstr ""

#: weblate/trans/autofixes/whitespace.py:31
msgid "Trailing and leading whitespace"
msgstr ""

#: weblate/trans/checks/chars.py:30
msgid "Starting newline"
msgstr ""

#: weblate/trans/checks/chars.py:31
msgid "Source and translation do not both start with a newline"
msgstr ""

#: weblate/trans/checks/chars.py:43
msgid "Trailing newline"
msgstr ""

#: weblate/trans/checks/chars.py:44
msgid "Source and translation do not both end with a newline"
msgstr ""

#: weblate/trans/checks/chars.py:56
msgid "Starting spaces"
msgstr ""

#: weblate/trans/checks/chars.py:58
msgid "Source and translation do not both start with same number of spaces"
msgstr ""

#: weblate/trans/checks/chars.py:87
msgid "Trailing space"
msgstr ""

#: weblate/trans/checks/chars.py:88
msgid "Source and translation do not both end with a space"
msgstr ""

#: weblate/trans/checks/chars.py:121
msgid "Trailing stop"
msgstr ""

#: weblate/trans/checks/chars.py:122
msgid "Source and translation do not both end with a full stop"
msgstr ""

#: weblate/trans/checks/chars.py:160
msgid "Trailing colon"
msgstr ""

#: weblate/trans/checks/chars.py:162
msgid ""
"Source and translation do not both end with a colon or colon is not "
"correctly spaced"
msgstr ""

#: weblate/trans/checks/chars.py:218
msgid "Trailing question"
msgstr ""

#: weblate/trans/checks/chars.py:220
msgid ""
"Source and translation do not both end with a question mark or it is not "
"correctly spaced"
msgstr ""

#: weblate/trans/checks/chars.py:270
msgid "Trailing exclamation"
msgstr ""

#: weblate/trans/checks/chars.py:272
msgid ""
"Source and translation do not both end with an exclamation mark or it is not "
"correctly spaced"
msgstr ""

#: weblate/trans/checks/chars.py:311
msgid "Source and translation do not both end with an ellipsis"
msgstr ""

#: weblate/trans/checks/chars.py:329
msgid "Mismatched \\n"
msgstr ""

#: weblate/trans/checks/chars.py:330
msgid "Number of \\n in translation does not match source"
msgstr ""

#: weblate/trans/checks/chars.py:340
msgid "Translation contains extra zero-width space character"
msgstr ""

#: weblate/trans/checks/consistency.py:30
msgid "Missing plurals"
msgstr ""

#: weblate/trans/checks/consistency.py:31
msgid "Some plural forms are not translated"
msgstr ""

#: weblate/trans/checks/consistency.py:56
msgid "Inconsistent"
msgstr ""

#: weblate/trans/checks/consistency.py:58
msgid "This message has more than one translation in this project"
msgstr ""

#: weblate/trans/checks/format.py:226
msgid "Python format"
msgstr ""

#: weblate/trans/checks/format.py:227 weblate/trans/checks/format.py:241
#: weblate/trans/checks/format.py:255 weblate/trans/checks/format.py:269
msgid "Format string does not match source"
msgstr ""

#: weblate/trans/checks/format.py:240
msgid "PHP format"
msgstr ""

#: weblate/trans/checks/format.py:254
msgid "C format"
msgstr ""

#: weblate/trans/checks/format.py:268
msgid "Python brace format"
msgstr ""

#: weblate/trans/checks/markup.py:47
msgid "Mismatched BBcode"
msgstr ""

#: weblate/trans/checks/markup.py:48
msgid "BBcode in translation does not match source"
msgstr ""

#: weblate/trans/checks/markup.py:77
msgid "XML tags mismatch"
msgstr ""

#: weblate/trans/checks/markup.py:78
msgid "XML tags in translation do not match source"
msgstr ""

#: weblate/trans/checks/same.py:909
msgid "Not translated"
msgstr ""

#: weblate/trans/checks/same.py:910
msgid "Source and translated strings are same"
msgstr ""

#: weblate/trans/checks/source.py:35
msgid "Optional plural"
msgstr ""

#: weblate/trans/checks/source.py:37
msgid "The string is optionally used as plural, but not using plural forms"
msgstr ""

#: weblate/trans/checks/source.py:52
msgid "Ellipsis"
msgstr ""

#: weblate/trans/checks/source.py:54
msgid "The string uses three dots (...) instead of an ellipsis character (…)"
msgstr ""

#: weblate/trans/checks/source.py:68
#, fuzzy
#| msgid "Failing checks found"
msgid "Multiple failing checks"
msgstr "S’han trobat comprovacions fallides"

#: weblate/trans/checks/source.py:70
msgid "The translations in several languages have failing checks"
msgstr ""

#: weblate/trans/feeds.py:42 weblate/trans/feeds.py:80
#, python-format
msgid "Recent changes in %s"
msgstr "Canvis recents en %s"

#: weblate/trans/feeds.py:45 weblate/trans/feeds.py:83
#, python-format
msgid "All recent changes made using Weblate in %s."
msgstr "Tots els canvis recents han estat fet amb Weblate en %s."

#: weblate/trans/formats.py:631
msgid "Automatic detection"
msgstr ""

#: weblate/trans/formats.py:648
msgid "Gettext PO file"
msgstr "Fitxer PO de Gettext"

#: weblate/trans/formats.py:738
msgid "Gettext PO file (monolingual)"
msgstr "Fitxer PO de Gettext (monolingüe)"

#: weblate/trans/formats.py:746
msgid "Qt Linguist Translation File"
msgstr "Fitxer de traducció de Qt Linguist"

#: weblate/trans/formats.py:753
msgid "XLIFF Translation File"
msgstr "Fitxer de traducció XLIFF"

#: weblate/trans/formats.py:760
msgid "OS X Strings"
msgstr "Cadenes de OS X"

#: weblate/trans/formats.py:767
#, fuzzy
#| msgid "OS X Strings"
msgid "OS X Strings (UTF-8)"
msgstr "Cadenes de OS X"

#: weblate/trans/formats.py:774
msgid "Java Properties"
msgstr "Propietats de Java"

#: weblate/trans/formats.py:791
msgid "Java Properties (UTF-8)"
msgstr "Propietats de Java (UTF-8)"

#: weblate/trans/formats.py:799
msgid "PHP strings"
msgstr "Cadenes de PHP"

#: weblate/trans/formats.py:806
msgid "Android String Resource"
msgstr ""

#: weblate/trans/formats.py:839
msgid "JSON file"
msgstr ""

#: weblate/trans/forms.py:55
<<<<<<< HEAD
#, fuzzy
=======
>>>>>>> 6e9f1723
#| msgid "Insert tab character"
msgid "Insert tab character"
msgstr "Insereix el caràcter de tabulació"

#: weblate/trans/forms.py:56
<<<<<<< HEAD
#, fuzzy
=======
>>>>>>> 6e9f1723
#| msgid "Insert new line"
msgid "Insert new line"
msgstr "Insereix un salt de línia"

#: weblate/trans/forms.py:57
msgid "Insert horizontal ellipsis"
msgstr ""

#: weblate/trans/forms.py:85
msgid "Fill in with source string"
msgstr ""

#: weblate/trans/forms.py:98
#, fuzzy, python-brace-format
#| msgid "Insert tab character"
msgid "Insert character {0}"
msgstr "Insereix el caràcter de tabulació"

#: weblate/trans/forms.py:117 weblate/trans/forms.py:125
msgid "Toggle text direction"
msgstr "Canvia la direcció del text"

#: weblate/trans/forms.py:189
msgid ""
"This equation identifies which plural form will be used based on given count "
"(n)."
msgstr ""

#: weblate/trans/forms.py:192
msgid "Plural equation"
msgstr ""

#: weblate/trans/forms.py:264
msgid "Message you wanted to translate is no longer available!"
msgstr ""

#: weblate/trans/forms.py:276
msgctxt "Checkbox for marking translation fuzzy"
msgid "Fuzzy"
msgstr ""

#: weblate/trans/forms.py:319 weblate/trans/forms.py:511
msgid "File"
msgstr ""

#: weblate/trans/forms.py:321 weblate/trans/forms.py:518
msgid "Merge method"
msgstr ""

#: weblate/trans/forms.py:323
#, fuzzy
#| msgid "Use this translation"
msgid "Add as translation"
msgstr "Usa aquesta traducció"

#: weblate/trans/forms.py:324
#, fuzzy
#| msgid "Use this translation"
msgid "Add as a suggestion"
msgstr "Usa aquesta traducció"

#: weblate/trans/forms.py:325
#, fuzzy
#| msgid "Use this translation"
msgid "Add as fuzzy translation"
msgstr "Usa aquesta traducció"

#: weblate/trans/forms.py:330
msgid "Merge file header"
msgstr ""

#: weblate/trans/forms.py:331
msgid "Merges content of file header into the translation."
msgstr ""

#: weblate/trans/forms.py:342
msgid "Overwrite existing translations"
msgstr ""

#: weblate/trans/forms.py:352
msgid "Author name"
msgstr ""

#: weblate/trans/forms.py:354 weblate/trans/forms.py:359
msgid "Keep empty for using currently logged in user."
msgstr ""

#: weblate/trans/forms.py:357
msgid "Author email"
msgstr ""

#: weblate/trans/forms.py:381
msgid "Query"
msgstr ""

#: weblate/trans/forms.py:385
#, fuzzy
#| msgid "Search"
msgid "Search type"
msgstr "Cerca"

#: weblate/trans/forms.py:388
msgid "Fulltext"
msgstr ""

#: weblate/trans/forms.py:389
msgid "Exact match"
msgstr ""

#: weblate/trans/forms.py:390
#, fuzzy
#| msgid "Fuzzy strings"
msgid "Substring"
msgstr "Cadenes dubtoses"

#: weblate/trans/forms.py:395
msgid "Search in source strings"
msgstr ""

#: weblate/trans/forms.py:400
msgid "Search in target strings"
msgstr ""

#: weblate/trans/forms.py:405
msgid "Search in context strings"
msgstr ""

#: weblate/trans/forms.py:466
msgid "Overwrite strings"
msgstr ""

#: weblate/trans/forms.py:471
msgid "Replace inconsistent"
msgstr ""

#: weblate/trans/forms.py:476
msgid "Subproject to use"
msgstr ""

#: weblate/trans/forms.py:495
msgid "All subprojects"
msgstr ""

#: weblate/trans/forms.py:513
msgid ""
"You can upload any format which is understood by Translate Toolkit "
"(including TBX, CSV or Gettext PO files)."
msgstr ""
"Podeu pujar qualsevol format acceptat per Translate Toolkit (incloent TBX, "
"CSV o fitxers Gettext PO)."

#: weblate/trans/forms.py:520
msgid "Keep current"
msgstr ""

#: weblate/trans/forms.py:521
msgid "Overwrite existing"
msgstr ""

#: weblate/trans/forms.py:522
#, fuzzy
#| msgid "Use this translation"
msgid "Add as other translation"
msgstr "Usa aquesta traducció"

#: weblate/trans/forms.py:533
msgid "Starting date"
msgstr ""

#: weblate/trans/forms.py:552
msgctxt "Select starting letter in glossary"
msgid "Any"
msgstr ""

#: weblate/trans/forms.py:554
msgid "Starting letter"
msgstr ""

#: weblate/trans/forms.py:569
msgid "Scope"
msgstr ""

#: weblate/trans/forms.py:571
msgid ""
"Is your comment specific to this translation or generic for all of them?"
msgstr ""

#: weblate/trans/forms.py:577
msgid "Source string comment, suggestions to change this string"
msgstr ""

#: weblate/trans/forms.py:581
#, fuzzy
#| msgid "Translate using Microsoft Translator"
msgid "Translation comment, discussions with other translators"
msgstr "Tradueix amb el Microsoft Translator"

#: weblate/trans/forms.py:594
msgid "Whole project"
msgstr ""

#: weblate/trans/forms.py:629
msgid "Strings with higher priority are offered first to translators."
msgstr ""

#: weblate/trans/models/advertisement.py:33
#, fuzzy, python-brace-format
#| msgid "Donate to Weblate!"
msgid "Donate to Weblate at {0}"
msgstr "Feu un donatiu al Weblate!"

#: weblate/trans/models/advertisement.py:34
#, python-brace-format
msgid "Support Weblate at {0}"
msgstr ""

#: weblate/trans/models/advertisement.py:38
msgid "Support Weblate using GitTip"
msgstr ""

#: weblate/trans/models/advertisement.py:90
msgid "Mail footer (text)"
msgstr ""

#: weblate/trans/models/advertisement.py:91
msgid "Mail footer (HTML)"
msgstr ""

#: weblate/trans/models/advertisement.py:96
msgid "Placement"
msgstr ""

#: weblate/trans/models/advertisement.py:99
msgid "Start date"
msgstr ""

#: weblate/trans/models/advertisement.py:102
msgid "End date"
msgstr ""

#: weblate/trans/models/advertisement.py:105
msgid "Text"
msgstr ""

#: weblate/trans/models/advertisement.py:107
msgid "Depending on placement, HTML can be allowed."
msgstr ""

#: weblate/trans/models/advertisement.py:113
msgid "Free form note for your notes, not used within Weblate."
msgstr ""

#: weblate/trans/models/changes.py:164
msgid "Resource update"
msgstr ""

#: weblate/trans/models/changes.py:165
msgid "Translation completed"
msgstr ""

#: weblate/trans/models/changes.py:166
msgid "Translation changed"
msgstr ""

#: weblate/trans/models/changes.py:168
msgid "Comment added"
msgstr ""

#: weblate/trans/models/changes.py:169
msgid "Suggestion added"
msgstr ""

#: weblate/trans/models/changes.py:171
#, fuzzy
#| msgid "Suggestions made"
msgid "Suggestion accepted"
msgstr "Suggeriments fets"

#: weblate/trans/models/changes.py:172
#, fuzzy
#| msgid "Translation context"
msgid "Translation reverted"
msgstr "Context de la traducció"

#: weblate/trans/models/changes.py:173
#, fuzzy
#| msgid "Translations made"
msgid "Translation uploaded"
msgstr "Traduccions fetes"

#: weblate/trans/models/changes.py:174
#, fuzzy
#| msgid "Glossary"
msgid "Glossary added"
msgstr "Glossari"

#: weblate/trans/models/changes.py:175
#, fuzzy
#| msgid "Glossary"
msgid "Glossary updated"
msgstr "Glossari"

#: weblate/trans/models/changes.py:176
#, fuzzy
#| msgid "Glossary"
msgid "Glossary uploaded"
msgstr "Glossari"

#: weblate/trans/models/changes.py:177
msgid "New source string"
msgstr ""

#: weblate/trans/models/changes.py:199
#, python-format
msgid "%(action)s at %(time)s on %(translation)s by %(user)s"
msgstr ""

#: weblate/trans/models/project.py:45
msgid "Use contact form"
msgstr ""

#: weblate/trans/models/project.py:46
msgid "Point to translation instructions URL"
msgstr ""

#: weblate/trans/models/project.py:47
msgid "Automatically add language file"
msgstr ""

#: weblate/trans/models/project.py:48
#, fuzzy
#| msgid "New language"
msgid "No adding of language"
msgstr "Llengua nova"

#: weblate/trans/models/project.py:51
msgid "Merge"
msgstr ""

#: weblate/trans/models/project.py:52
msgid "Rebase"
msgstr ""

#: weblate/trans/models/project.py:82 weblate/trans/models/subproject.py:63
msgid "Name to display"
msgstr ""

#: weblate/trans/models/project.py:85 weblate/trans/models/subproject.py:66
msgid "URL slug"
msgstr ""

#: weblate/trans/models/project.py:87 weblate/trans/models/subproject.py:68
msgid "Name used in URLs and file names."
msgstr ""

#: weblate/trans/models/project.py:91
msgid "Main website of translated project."
msgstr ""

#: weblate/trans/models/project.py:94
msgid "Mailing list"
msgstr "Llista de correu"

#: weblate/trans/models/project.py:96
#, fuzzy
#| msgid "Mailing list for translators:"
msgid "Mailing list for translators."
msgstr "Llista de correu pels traductors:"

#: weblate/trans/models/project.py:99
#, fuzzy
#| msgid "Translation status"
msgid "Translation instructions"
msgstr "Estat de la traducció"

#: weblate/trans/models/project.py:101
#, fuzzy
#| msgid "Instructions for translators:"
msgid "URL with instructions for translators."
msgstr "Instruccions per als traductors:"

#: weblate/trans/models/project.py:108
msgid "Optional short summary of license used for translations."
msgstr ""

#: weblate/trans/models/project.py:112
msgid "License URL"
msgstr ""

#: weblate/trans/models/project.py:114
msgid "Optional URL with license details."
msgstr ""

#: weblate/trans/models/project.py:117
msgid "New language"
msgstr "Llengua nova"

#: weblate/trans/models/project.py:122
msgid "How to handle requests for creating new languages."
msgstr ""

#: weblate/trans/models/project.py:126
msgid "Merge style"
msgstr ""

#: weblate/trans/models/project.py:131
msgid ""
"Define whether Weblate should merge upstream repository or rebase changes "
"onto it."
msgstr ""

#: weblate/trans/models/project.py:138
#, fuzzy
#| msgid "Nearby messages"
msgid "Commit message"
msgstr "Missatges propers"

#: weblate/trans/models/project.py:140
msgid ""
"You can use format strings for various information, please check "
"documentation for more details."
msgstr ""

#: weblate/trans/models/project.py:147
#, fuzzy
#| msgid "Your name"
msgid "Committer name"
msgstr "El vostre nom"

#: weblate/trans/models/project.py:152
#, fuzzy
#| msgid "Your email"
msgid "Committer email"
msgstr "La vostra adreça"

#: weblate/trans/models/project.py:157
msgid "Push on commit"
msgstr ""

#: weblate/trans/models/project.py:160
msgid "Whether the repository should be pushed upstream on every commit."
msgstr ""

#: weblate/trans/models/project.py:165
#, fuzzy
#| msgid "Translations made"
msgid "Set Translation-Team header"
msgstr "Traduccions fetes"

#: weblate/trans/models/project.py:168
msgid ""
"Whether the Translation-Team in file headers should be updated by Weblate."
msgstr ""

#: weblate/trans/models/project.py:174
msgid "Enable ACL"
msgstr ""

#: weblate/trans/models/project.py:177
msgid ""
"Whether to enable ACL for this project, please check documentation before "
"enabling this."
msgstr ""

#: weblate/trans/models/project.py:216
#, fuzzy, python-format
#| msgid "You are not allowed to add comments."
msgid "You are not allowed to access project %s."
msgstr "No esteu autoritzat a afegir comentaris."

#: weblate/trans/models/project.py:223
msgid ""
"Please either fill in instructions URL or use different option for adding "
"new language."
msgstr ""

#: weblate/trans/models/project.py:229
msgid "License URL can not be used without license summary."
msgstr ""

#: weblate/trans/models/project.py:235
#, python-format
msgid "Could not create project directory: %s"
msgstr ""

#: weblate/trans/models/source.py:25
msgid "Very high"
msgstr ""

#: weblate/trans/models/source.py:26
msgid "High"
msgstr ""

#: weblate/trans/models/source.py:27
msgid "Medium"
msgstr ""

#: weblate/trans/models/source.py:28
#, fuzzy
#| msgid "now"
msgid "Low"
msgstr "ara"

#: weblate/trans/models/source.py:29
msgid "Very low"
msgstr ""

#: weblate/trans/models/subproject.py:61
#, fuzzy
#| msgid "Your name"
msgid "Resource name"
msgstr "El vostre nom"

#: weblate/trans/models/subproject.py:83
msgid "Git push URL"
msgstr ""

#: weblate/trans/models/subproject.py:86
msgid "URL of push Git repository, pushing is disabled if empty."
msgstr ""

#: weblate/trans/models/subproject.py:91
msgid "Repository browser"
msgstr ""

#: weblate/trans/models/subproject.py:93
#, python-format
msgid ""
"Link to repository browser, use %(branch)s for branch, %(file)s and %(line)s "
"as filename and line placeholders."
msgstr ""

#: weblate/trans/models/subproject.py:100
msgid "Exported Git URL"
msgstr ""

#: weblate/trans/models/subproject.py:103
msgid "URL of Git repository where users can fetch changes from Weblate"
msgstr ""

#: weblate/trans/models/subproject.py:108
msgid "Source string bug report address"
msgstr ""

#: weblate/trans/models/subproject.py:110
msgid ""
"Email address where errors in source string will be reported, keep empty for "
"no emails."
msgstr ""

#: weblate/trans/models/subproject.py:118
msgid "Git branch to translate"
msgstr ""

#: weblate/trans/models/subproject.py:131
msgid "Monolingual base language file"
msgstr ""

#: weblate/trans/models/subproject.py:135
msgid ""
"Filename of translations base file, which contains all strings and their "
"source; this is recommended to use for monolingual translation formats."
msgstr ""

#: weblate/trans/models/subproject.py:141
#, fuzzy
#| msgid "Failed translation"
msgid "Base file for new translations"
msgstr "La traducció ha fallat"

#: weblate/trans/models/subproject.py:145
msgid ""
"Filename of file which is used for creating new translations. For Gettext "
"choose .pot file."
msgstr ""

#: weblate/trans/models/subproject.py:150
msgid "File format"
msgstr ""

#: weblate/trans/models/subproject.py:155
msgid "Automatic detection might fail for some formats and is slightly slower."
msgstr ""

#: weblate/trans/models/subproject.py:160
msgid "Additional commit file"
msgstr ""

#: weblate/trans/models/subproject.py:166
msgid ""
"Additional file to include in commits; please check documentation for more "
"details."
msgstr ""

#: weblate/trans/models/subproject.py:171
msgid "Pre-commit script"
msgstr ""

#: weblate/trans/models/subproject.py:177
msgid ""
"Script to be executed before committing translation, please check "
"documentation for more details."
msgstr ""

#: weblate/trans/models/subproject.py:183
#, fuzzy
#| msgid "Lock"
msgid "Locked"
msgstr "Bloca"

#: weblate/trans/models/subproject.py:186
msgid "Whether resource is locked for translation updates."
msgstr ""

#: weblate/trans/models/subproject.py:190
#, fuzzy
#| msgid "Your translations"
msgid "Allow translation propagation"
msgstr "Les vostres traduccions"

#: weblate/trans/models/subproject.py:193
msgid ""
"Whether translation updates in other resources will cause automatic "
"translation in this one"
msgstr ""

#: weblate/trans/models/subproject.py:198
#, fuzzy
#| msgid "Your translations"
msgid "Save translation history"
msgstr "Les vostres traduccions"

#: weblate/trans/models/subproject.py:201
msgid "Whether Weblate should keep history of translations"
msgstr ""

#: weblate/trans/models/subproject.py:205
#, fuzzy
#| msgid "Use this translation"
msgid "Enable suggestions"
msgstr "Usa aquesta traducció"

#: weblate/trans/models/subproject.py:208
#, fuzzy
#| msgid "Failed translation"
msgid "Whether to allow translation suggestions at all."
msgstr "La traducció ha fallat"

#: weblate/trans/models/subproject.py:212
#, fuzzy
#| msgid "Suggestions"
msgid "Suggestion voting"
msgstr "Suggeriments"

#: weblate/trans/models/subproject.py:215
#, fuzzy
#| msgid "There is %(count)s not translated string."
#| msgid_plural "There are %(count)s not translated strings."
msgid "Whether users can vote for suggestions."
msgstr "Hi ha %(count)s cadena no traduïda."

#: weblate/trans/models/subproject.py:219
#, fuzzy
#| msgid "Use this translation"
msgid "Autoaccept suggestions"
msgstr "Usa aquesta traducció"

#: weblate/trans/models/subproject.py:222
msgid ""
"Automatically accept suggestions with this number of votes, use 0 to disable."
msgstr ""

#: weblate/trans/models/subproject.py:228
#, fuzzy
#| msgid "Failing checks found"
msgid "Quality checks flags"
msgstr "S’han trobat comprovacions fallides"

#: weblate/trans/models/subproject.py:231
msgid ""
"Additional comma-separated flags to influence quality checks, check "
"documentation for possible values."
msgstr ""

#: weblate/trans/models/subproject.py:456
msgid ""
"Failed to verify SSH host key, please add them in SSH page in the admin "
"interface."
msgstr ""

#: weblate/trans/models/subproject.py:460
#, fuzzy, python-format
#| msgid "Failed to generate key: %s"
msgid "Failed to fetch repository: %s"
msgstr "Ha fallat la creació de la clau: %s"

#: weblate/trans/models/subproject.py:532
#, python-format
msgid "Push is disabled for %s."
msgstr ""

#: weblate/trans/models/subproject.py:573
#, python-format
msgid "Failed to push to remote branch on %s."
msgstr ""

#: weblate/trans/models/subproject.py:609
#, python-format
msgid "Failed to reset to remote branch on %s."
msgstr ""

#: weblate/trans/models/subproject.py:660
#, python-format
msgid "Failed to rebase our branch onto remote branch %s."
msgstr ""

#: weblate/trans/models/subproject.py:663
#, python-format
msgid "Failed to merge remote branch into %s."
msgstr ""

#: weblate/trans/models/subproject.py:794
msgid "Invalid link to a Weblate project, can not link to linked repository!"
msgstr ""

#: weblate/trans/models/subproject.py:801
msgid "Invalid link to a Weblate project, can not link to self!"
msgstr ""

#: weblate/trans/models/subproject.py:808
msgid "Invalid link to a Weblate project, use weblate://project/subproject."
msgstr ""

#: weblate/trans/models/subproject.py:814
msgid "Push URL is not used when repository is linked!"
msgstr ""

#: weblate/trans/models/subproject.py:818
msgid "Export URL is not used when repository is linked!"
msgstr ""

#: weblate/trans/models/subproject.py:826
msgid "The mask did not match any files!"
msgstr ""

#: weblate/trans/models/subproject.py:834
msgid ""
"There are more files for single language, please adjust the mask and use "
"resources for translating different resources."
msgstr ""

#: weblate/trans/models/subproject.py:840
#, python-format
msgid ""
"Multiple translations were mapped to a single language code (%s). You should "
"disable SIMPLIFY_LANGUAGES to prevent Weblate mapping similar languages to "
"one."
msgstr ""

#: weblate/trans/models/subproject.py:861
msgid "File does not seem to be valid!"
msgstr ""

#: weblate/trans/models/subproject.py:869
#, python-format
msgid "Format of %d matched files could not be recognized."
msgstr ""

#: weblate/trans/models/subproject.py:878
#, python-format
msgid "Failed to parse %d matched files!"
msgstr ""

#: weblate/trans/models/subproject.py:889
msgid ""
"Chosen file format does not support adding new translations as chosen in "
"project settings."
msgstr ""

#: weblate/trans/models/subproject.py:895
msgid "Format of base file for new translations was not recognized!"
msgstr ""

#: weblate/trans/models/subproject.py:900
msgid "Base file for new translations is not used because of project settings."
msgstr ""

#: weblate/trans/models/subproject.py:911
#: weblate/trans/models/subproject.py:917
msgid "You can not base file with bilingual translation!"
msgstr ""

#: weblate/trans/models/subproject.py:924
msgid "Template file not found!"
msgstr ""

#: weblate/trans/models/subproject.py:931
msgid "Format of translation base file could not be recognized."
msgstr ""

#: weblate/trans/models/subproject.py:937
#, fuzzy, python-format
#| msgid "Failed translation"
msgid "Failed to parse translation base file: %s"
msgstr "La traducció ha fallat"

#: weblate/trans/models/subproject.py:942
msgid "You can not use monolingual translation without base file!"
msgstr ""

#: weblate/trans/models/subproject.py:962
#, python-brace-format
msgid "Unsupported file format: {0}"
msgstr ""

#: weblate/trans/models/subproject.py:969
#, fuzzy, python-format
#| msgid "Failed translation"
msgid "Failed to update git: %s"
msgstr "La traducció ha fallat"

#: weblate/trans/models/subproject.py:992
msgid "Automatically accepting suggestions can work only with voting enabled!"
msgstr ""

#: weblate/trans/models/translation.py:190
#, python-format
msgid ""
"Filename %s not found in repository! To add new translation, add language "
"file into repository."
msgstr ""

#: weblate/trans/models/translation.py:199
#, python-format
msgid "Format of %s could not be recognized."
msgstr ""

#: weblate/trans/models/translation.py:204
#, python-format
msgid "Failed to parse file %(file)s: %(error)s"
msgstr ""

#: weblate/trans/models/translation.py:251
#, python-format
msgid "This translation is locked by %(user)s!"
msgstr ""

#: weblate/trans/models/translation.py:985
#: weblate/trans/models/translation.py:1033
msgid "All strings"
msgstr ""

#: weblate/trans/models/translation.py:996
#: weblate/trans/models/translation.py:1072 weblate/trans/views/edit.py:55
msgid "Strings with any failing checks"
msgstr "Cadenes amb comprovacions fallides"

#: weblate/trans/models/translation.py:1019
#: weblate/trans/models/translation.py:1095
#, fuzzy
#| msgid "Strings with any failing checks"
msgid "Strings with comments"
msgstr "Cadenes amb comprovacions fallides"

#: weblate/trans/models/translation.py:1044 weblate/trans/views/edit.py:51
msgid "Untranslated strings"
msgstr ""

#: weblate/trans/models/translation.py:1054 weblate/trans/views/edit.py:49
msgid "Fuzzy strings"
msgstr "Cadenes dubtoses"

#: weblate/trans/models/translation.py:1063 weblate/trans/views/edit.py:53
msgid "Strings with suggestions"
msgstr ""

#: weblate/trans/models/unit.py:532
msgid "Failed to store message in the backend, lock timeout occurred!"
msgstr ""

#: weblate/trans/models/unit.py:544
msgid "Message not found in backend storage, it is probably corrupted."
msgstr ""

#: weblate/trans/models/unit.py:691
#, python-format
msgid "unit ID %s"
msgstr ""

#: weblate/trans/models/unit.py:1017
msgid "Message is fuzzy"
msgstr "El missatge és dubtós"

#: weblate/trans/models/unit.py:1022
#, fuzzy
#| msgid "Mailing list for translators:"
msgid "Message is not translated"
msgstr "Llista de correu pels traductors:"

#: weblate/trans/models/unit.py:1027
msgid "Message has failing checks"
msgstr ""

#: weblate/trans/models/unit.py:1032
msgid "Message is translated"
msgstr ""

#: weblate/trans/models/unit.py:1038
#, fuzzy
#| msgid "User comments"
msgid "Message has comments"
msgstr "Comentaris de l'usuari"

#: weblate/trans/templatetags/translations.py:52
#, fuzzy
#| msgid "New password confirmation"
msgid "Good configuration"
msgstr "Confirmació de la contrasenya nova"

#: weblate/trans/templatetags/translations.py:53
#, fuzzy
#| msgid "New password confirmation"
msgid "Bad configuration"
msgstr "Confirmació de la contrasenya nova"

#: weblate/trans/templatetags/translations.py:54
msgid "Possible configuration"
msgstr ""

#: weblate/trans/templatetags/translations.py:71
msgid "Tab character"
msgstr ""

#: weblate/trans/templatetags/translations.py:92
msgid "New line"
msgstr ""

#: weblate/trans/templatetags/translations.py:267
#, fuzzy
#| msgid "an hour ago"
#| msgid_plural "%(count)s hours ago"
msgid "a year ago"
msgstr "fa una hora"

#: weblate/trans/templatetags/translations.py:269
#, fuzzy, python-format
#| msgid "an hour ago"
#| msgid_plural "%(count)s hours ago"
msgid "%(count)s year ago"
msgid_plural "%(count)s years ago"
msgstr[0] "fa una hora"
msgstr[1] "fa %(count)s hores"

#: weblate/trans/templatetags/translations.py:274
#, fuzzy
#| msgid "a minute ago"
#| msgid_plural "%(count)s minutes ago"
msgid "a month ago"
msgstr "fa un minut"

#: weblate/trans/templatetags/translations.py:276
#, fuzzy, python-format
#| msgid "a minute ago"
#| msgid_plural "%(count)s minutes ago"
msgid "%(count)s month ago"
msgid_plural "%(count)s months ago"
msgstr[0] "fa un minut"
msgstr[1] "fa %(count)s minuts"

#: weblate/trans/templatetags/translations.py:281
#, fuzzy, python-format
#| msgid "a second ago"
#| msgid_plural "%(count)s seconds ago"
msgid "%(count)s week ago"
msgid_plural "%(count)s weeks ago"
msgstr[0] "fa un segon"
msgstr[1] "fa %(count)s segons"

#: weblate/trans/templatetags/translations.py:285
#, fuzzy
#| msgid "a second ago"
#| msgid_plural "%(count)s seconds ago"
msgid "a week ago"
msgstr "fa un segon"

#: weblate/trans/templatetags/translations.py:287
msgid "yesterday"
msgstr ""

#: weblate/trans/templatetags/translations.py:289
#, fuzzy, python-format
#| msgid "a second ago"
#| msgid_plural "%(count)s seconds ago"
msgid "%(count)s day ago"
msgid_plural "%(count)s days ago"
msgstr[0] "fa un segon"
msgstr[1] "fa %(count)s segons"

#: weblate/trans/templatetags/translations.py:292
#: weblate/trans/templatetags/translations.py:353
msgid "now"
msgstr "ara"

#: weblate/trans/templatetags/translations.py:295
#, fuzzy
#| msgid "a second ago"
#| msgid_plural "%(count)s seconds ago"
msgid "a second ago"
msgstr "fa un segon"

#: weblate/trans/templatetags/translations.py:297
#, fuzzy, python-format
#| msgid "a second ago"
#| msgid_plural "%(count)s seconds ago"
msgid "%(count)s second ago"
msgid_plural "%(count)s seconds ago"
msgstr[0] "fa un segon"
msgstr[1] "fa %(count)s segons"

#: weblate/trans/templatetags/translations.py:302
#, fuzzy
#| msgid "a minute ago"
#| msgid_plural "%(count)s minutes ago"
msgid "a minute ago"
msgstr "fa un minut"

#: weblate/trans/templatetags/translations.py:304
#, fuzzy, python-format
#| msgid "a minute ago"
#| msgid_plural "%(count)s minutes ago"
msgid "%(count)s minute ago"
msgid_plural "%(count)s minutes ago"
msgstr[0] "fa un minut"
msgstr[1] "fa %(count)s minuts"

#: weblate/trans/templatetags/translations.py:309
#, fuzzy
#| msgid "an hour ago"
#| msgid_plural "%(count)s hours ago"
msgid "an hour ago"
msgstr "fa una hora"

#: weblate/trans/templatetags/translations.py:311
#, fuzzy, python-format
#| msgid "an hour ago"
#| msgid_plural "%(count)s hours ago"
msgid "%(count)s hour ago"
msgid_plural "%(count)s hours ago"
msgstr[0] "fa una hora"
msgstr[1] "fa %(count)s hores"

#: weblate/trans/templatetags/translations.py:328
#, fuzzy
#| msgid "an hour from now"
#| msgid_plural "%(count)s hours from now"
msgid "a year from now"
msgstr "d'aquí a una hora"

#: weblate/trans/templatetags/translations.py:330
#, fuzzy, python-format
#| msgid "an hour from now"
#| msgid_plural "%(count)s hours from now"
msgid "%(count)s year from now"
msgid_plural "%(count)s years from now"
msgstr[0] "d'aquí a una hora"
msgstr[1] "d'aquí a %(count)s hores"

#: weblate/trans/templatetags/translations.py:335
#, fuzzy
#| msgid "a minute from now"
#| msgid_plural "%(count)s minutes from now"
msgid "a month from now"
msgstr "d'aquí a un minut"

#: weblate/trans/templatetags/translations.py:337
#, fuzzy, python-format
#| msgid "a minute from now"
#| msgid_plural "%(count)s minutes from now"
msgid "%(count)s month from now"
msgid_plural "%(count)s months from now"
msgstr[0] "d'aquí a un minut"
msgstr[1] "d'aquí a %(count)s minuts"

#: weblate/trans/templatetags/translations.py:342
#, fuzzy, python-format
#| msgid "a second from now"
#| msgid_plural "%(count)s seconds from now"
msgid "%(count)s week from now"
msgid_plural "%(count)s weeks from now"
msgstr[0] "d'aquí a un segon"
msgstr[1] "d'aquí a %(count)s segons"

#: weblate/trans/templatetags/translations.py:346
msgid "tomorrow"
msgstr ""

#: weblate/trans/templatetags/translations.py:348
#, fuzzy
#| msgid "a second from now"
#| msgid_plural "%(count)s seconds from now"
msgid "a week from now"
msgstr "d'aquí a un segon"

#: weblate/trans/templatetags/translations.py:350
#, fuzzy, python-format
#| msgid "a second from now"
#| msgid_plural "%(count)s seconds from now"
msgid "%(count)s day from now"
msgid_plural "%(count)s days from now"
msgstr[0] "d'aquí a un segon"
msgstr[1] "d'aquí a %(count)s segons"

#: weblate/trans/templatetags/translations.py:356
#, fuzzy
#| msgid "a second from now"
#| msgid_plural "%(count)s seconds from now"
msgid "a second from now"
msgstr "d'aquí a un segon"

#: weblate/trans/templatetags/translations.py:358
#, fuzzy, python-format
#| msgid "a second from now"
#| msgid_plural "%(count)s seconds from now"
msgid "%(count)s second from now"
msgid_plural "%(count)s seconds from now"
msgstr[0] "d'aquí a un segon"
msgstr[1] "d'aquí a %(count)s segons"

#: weblate/trans/templatetags/translations.py:365
#, fuzzy
#| msgid "a minute from now"
#| msgid_plural "%(count)s minutes from now"
msgid "a minute from now"
msgstr "d'aquí a un minut"

#: weblate/trans/templatetags/translations.py:367
#, fuzzy, python-format
#| msgid "a minute from now"
#| msgid_plural "%(count)s minutes from now"
msgid "%(count)s minute from now"
msgid_plural "%(count)s minutes from now"
msgstr[0] "d'aquí a un minut"
msgstr[1] "d'aquí a %(count)s minuts"

#: weblate/trans/templatetags/translations.py:374
#, fuzzy
#| msgid "an hour from now"
#| msgid_plural "%(count)s hours from now"
msgid "an hour from now"
msgstr "d'aquí a una hora"

#: weblate/trans/templatetags/translations.py:376
#, fuzzy, python-format
#| msgid "an hour from now"
#| msgid_plural "%(count)s hours from now"
msgid "%(count)s hour from now"
msgid_plural "%(count)s hours from now"
msgstr[0] "d'aquí a una hora"
msgstr[1] "d'aquí a %(count)s hores"

#: weblate/trans/validators.py:41 weblate/trans/validators.py:51
#: weblate/trans/validators.py:71
#, python-format
msgid "Bad format string (%s)"
msgstr ""

#: weblate/trans/validators.py:80
msgid "File mask does not contain * as a language placeholder!"
msgstr ""

#: weblate/trans/validators.py:90
msgid ""
"Value of 1 is not allowed for autoaccept as every user gives vote to his "
"suggestion."
msgstr ""

#: weblate/trans/validators.py:104
#, python-format
msgid "Invalid check flag: \"%s\""
msgstr ""

#: weblate/trans/views/basic.py:62
msgid ""
"You have activated your account, now you should set the password to be able "
"to login next time."
msgstr ""

#: weblate/trans/views/basic.py:81
msgid "Please set your full name in your profile."
msgstr ""

#: weblate/trans/views/basic.py:144
#, fuzzy, python-format
#| msgid "Search"
msgid "Search for %s"
msgstr "Cerca"

#: weblate/trans/views/basic.py:150
msgid "Invalid search query!"
msgstr ""

#: weblate/trans/views/basic.py:181
#, python-format
msgid ""
"<a href=\"%(url)s\">Translation project for %(project)s</a> currently "
"contains %(total)s strings for translation and is <a href=\"%(url)s\">being "
"translated into %(languages)s languages</a>. Overall, these translations are "
"%(percent)s%% complete."
msgstr ""

#: weblate/trans/views/basic.py:190
#, python-format
msgid ""
"<a href=\"%(url)s\">Translation project for %(project)s</a> into English "
"currently contains %(total)s strings for translation and is %(percent)s%% "
"complete."
msgstr ""

#: weblate/trans/views/basic.py:338
msgid "Page Not Found"
msgstr ""

#: weblate/trans/views/basic.py:353
msgid "Permission Denied"
msgstr ""

#: weblate/trans/views/basic.py:448
msgid "Chosen translation already exists in this project!"
msgstr ""

#: weblate/trans/views/basic.py:455
#, fuzzy
#| msgid "The request for machine translation has failed."
msgid ""
"A request for a new translation has been sent to the project's maintainers."
msgstr "La petició de traducció automàtica ha fallat."

#: weblate/trans/views/basic.py:464
#, fuzzy
#| msgid "Failed translation"
msgid "Failed to process new translation request!"
msgstr "La traducció ha fallat"

#: weblate/trans/views/changes.py:98
#, fuzzy
#| msgid "Get involved in %(project)s!"
msgid "Failed to find matching project!"
msgstr "Involucri’s en %(project)s!"

#: weblate/trans/views/changes.py:113
msgid "Failed to find matching language!"
msgstr ""

#: weblate/trans/views/changes.py:128
#, fuzzy
#| msgid "Failed translation"
msgid "Failed to find matching user!"
msgstr "La traducció ha fallat"

#: weblate/trans/views/dictionary.py:44
#, python-format
msgid "%(language)s dictionary for %(project)s"
msgstr ""

#: weblate/trans/views/dictionary.py:60
msgid "Dictionaries"
msgstr ""

#: weblate/trans/views/dictionary.py:160
msgid "No words to import found in file."
msgstr ""

#: weblate/trans/views/dictionary.py:165
#, python-format
msgid "Imported %d words from file."
msgstr ""

#: weblate/trans/views/dictionary.py:170
#, python-format
msgid "File upload has failed: %s"
msgstr ""

#: weblate/trans/views/dictionary.py:173 weblate/trans/views/dictionary.py:175
#: weblate/trans/views/edit.py:683
msgid "Failed to process form!"
msgstr ""

#: weblate/trans/views/edit.py:65
#, python-format
msgid "Fulltext search for \"%s\""
msgstr ""

#: weblate/trans/views/edit.py:67
#, python-format
msgid "Search for exact string \"%s\""
msgstr ""

#: weblate/trans/views/edit.py:69
#, python-format
msgid "Substring search for \"%s\""
msgstr ""

#: weblate/trans/views/edit.py:94
#, python-format
msgid "Error in parameter %(field)s: %(error)s"
msgstr ""

#: weblate/trans/views/edit.py:113 weblate/trans/views/edit.py:577
msgid "Invalid search string!"
msgstr ""

#: weblate/trans/views/edit.py:136
#, fuzzy, python-format
#| msgid "Failed translation"
msgid "Review of translations since %s"
msgstr "La traducció ha fallat"

#: weblate/trans/views/edit.py:169 weblate/trans/views/edit.py:179
msgid "No string matched your search!"
msgstr ""

#: weblate/trans/views/edit.py:209
msgid "Your suggestion is empty!"
msgstr ""

#: weblate/trans/views/edit.py:216
msgid "You don't have privileges to add suggestions!"
msgstr ""

#: weblate/trans/views/edit.py:224
#, fuzzy
#| msgid "Comments about this translation"
msgid "Suggestions are not allowed on this translation!"
msgstr "Comentaris sobre aquesta traducció"

#: weblate/trans/views/edit.py:236
msgid ""
"There is currently no active translator for this translation, please "
"consider becoming a translator as your suggestion might otherwise remain "
"unreviewed."
msgstr ""

#: weblate/trans/views/edit.py:272
#, python-format
msgid "Following fixups were applied to translation: %s"
msgstr ""

#: weblate/trans/views/edit.py:287
#, fuzzy, python-brace-format
#| msgid "Your translations"
msgid "Some checks have failed on your translation: {0}"
msgstr "Les vostres traduccions"

#: weblate/trans/views/edit.py:327 weblate/trans/views/edit.py:362
#: weblate/trans/views/edit.py:403
msgid "You don't have privileges to save translations!"
msgstr ""

#: weblate/trans/views/edit.py:332
msgid "Only suggestions are allowed in this translation!"
msgstr ""

#: weblate/trans/views/edit.py:370
msgid "Invalid merge request!"
msgstr ""

#: weblate/trans/views/edit.py:383
msgid "Can not merge different messages!"
msgstr ""

#: weblate/trans/views/edit.py:420
msgid "Can not revert to different unit!"
msgstr ""

#: weblate/trans/views/edit.py:425
#, fuzzy
#| msgid "Your translations"
msgid "Can not revert to empty translation!"
msgstr "Les vostres traduccions"

#: weblate/trans/views/edit.py:456
msgid "You do not have privilege to accept suggestions!"
msgstr ""

#: weblate/trans/views/edit.py:465
msgid "You do not have privilege to delete suggestions!"
msgstr ""

#: weblate/trans/views/edit.py:473 weblate/trans/views/edit.py:481
msgid "You do not have privilege to vote for suggestions!"
msgstr ""

#: weblate/trans/views/edit.py:487
msgid "Invalid suggestion!"
msgstr ""

#: weblate/trans/views/edit.py:681
msgid "Automatic translation completed."
msgstr ""

#: weblate/trans/views/edit.py:709
msgid "Posted new comment"
msgstr ""

#: weblate/trans/views/edit.py:711
msgid "Failed to add comment!"
msgstr ""

#: weblate/trans/views/edit.py:807
#, fuzzy
#| msgid "Failed translation"
msgid "Failed to save translation!"
msgstr "La traducció ha fallat"

#: weblate/trans/views/files.py:83
msgid "Access denied."
msgstr ""

#: weblate/trans/views/files.py:123
#, python-format
msgid "File content successfully merged into translation, processed %d string."
msgid_plural ""
"File content successfully merged into translation, processed %d strings."
msgstr[0] ""
msgstr[1] ""

#: weblate/trans/views/files.py:134
#, python-format
msgid "There were no new strings in uploaded file, processed %d string."
msgid_plural ""
"There were no new strings in uploaded file, processed %d strings."
msgstr[0] ""
msgstr[1] ""

#: weblate/trans/views/files.py:144
#, python-format
msgid "File content merge failed: %s"
msgstr ""

#: weblate/trans/views/git.py:36 weblate/trans/views/git.py:47
#: weblate/trans/views/git.py:58
msgid "All pending translations were committed."
msgstr ""

#: weblate/trans/views/git.py:69 weblate/trans/views/git.py:80
#: weblate/trans/views/git.py:91
msgid "All repositories were updated."
msgstr ""

#: weblate/trans/views/git.py:102 weblate/trans/views/git.py:113
#: weblate/trans/views/git.py:124
msgid "All repositories were pushed."
msgstr ""

#: weblate/trans/views/git.py:135 weblate/trans/views/git.py:146
#: weblate/trans/views/git.py:157
msgid "All repositories have been reset."
msgstr ""

#: weblate/trans/views/lock.py:39
msgid "Translation is now locked for you."
msgstr ""

#: weblate/trans/views/lock.py:63
msgid "Translation is now open for translation updates."
msgstr ""

#: weblate/trans/views/lock.py:81
msgid "Subproject is now locked for translation updates!"
msgstr ""

#: weblate/trans/views/lock.py:97
msgid "Subproject is now open for translation updates."
msgstr ""

#: weblate/trans/views/lock.py:116
msgid "All subprojects are now locked for translation updates!"
msgstr ""

#: weblate/trans/views/lock.py:133
msgid "Project is now open for translation updates."
msgstr ""

#: weblate/trans/views/source.py:75
#, python-format
msgid "Review source strings in %s"
msgstr ""

#: weblate/trans/views/source.py:99
#, python-format
msgid "Source strings in %s"
msgstr ""

#: weblate/trans/views/source.py:116
#, fuzzy
#| msgid "Get involved in %(project)s!"
msgid "Failed to change a priority!"
msgstr "Involucri’s en %(project)s!"

#: weblate/trans/widgets.py:267
#, python-format
msgid ""
"translating %(count)d strings into %(languages)d languages\n"
"%(percent)d%% complete, help us improve!"
msgstr ""

#. Translators: please use your language name instead of English
#: weblate/trans/widgets.py:271
#, python-format
msgid ""
"translating %(count)d strings into English\n"
"%(percent)d%% complete, help us improve!"
msgstr ""

#: weblate/trans/widgets.py:292
#, python-format
msgid ""
"translation\n"
"%(percent)d%% done"
msgstr ""

#. Translators: please use your language name instead of English
#: weblate/trans/widgets.py:294
#, python-format
msgid ""
"English translation\n"
"%(percent)d%% done"
msgstr ""

#: weblate/trans/widgets.py:323 weblate/trans/widgets.py:360
#, fuzzy
#| msgid "translate"
msgid "translated"
msgstr "tradueix"

#, fuzzy
#~| msgid "Comments"
#~ msgid "Comments "
#~ msgstr "Comentaris"

#~ msgid "contact"
#~ msgstr "contacte"

#, fuzzy
#~| msgid "Last name"
#~ msgid "hosting"
#~ msgstr "Cognoms"

#~ msgid "Avatar"
#~ msgstr "Avatar"

#, fuzzy
#~| msgid "Recent edits"
#~ msgid "Recent contributions"
#~ msgstr "Edicions recents"

#~ msgid "Logged in as %(name)s"
#~ msgstr "Sessió iniciada com a %(name)s"

#~ msgid "checks"
#~ msgstr "comprovacions"

#~ msgid ""
#~ "More information about this check is available in the <a href=\"%(link)s"
#~ "\">documentation</a>."
#~ msgstr ""
#~ "Hi ha més informació sobre aquesta comprovació disponible en la <a href="
#~ "\"%(link)s\">documentació</a>."

#~ msgid "Failures"
#~ msgstr "Errades"

#~ msgid "There are no matching failed checks!"
#~ msgstr "No hi ha comprovacions fallides que coincideixin!"

#~ msgid "data"
#~ msgstr "dades"

#, fuzzy
#~| msgid "Message"
#~ msgid "Messages"
#~ msgstr "Missatge"

#~ msgid "Summaries"
#~ msgstr "Resums"

#~ msgid "Others"
#~ msgstr "Altres"

#~ msgid "languages"
#~ msgstr "llengües"

#~ msgid "Translated strings"
#~ msgstr "Cadenes traduïdes"

#~ msgid "Subprojects"
#~ msgstr "Subprojectes"

#~ msgid "Subproject"
#~ msgstr "Subprojecte"

#~ msgid "Project website:"
#~ msgstr "Lloc web del projecte:"

#, fuzzy
#~| msgid "Translation context"
#~ msgid "Translation license:"
#~ msgstr "Context de la traducció"

#, fuzzy
#~| msgid "Search"
#~ msgid "search"
#~ msgstr "Cerca"

#, fuzzy
#~| msgid "New language"
#~ msgid "Report missing language"
#~ msgstr "Llengua nova"

#, fuzzy
#~| msgid "Failed translation"
#~ msgid "Machine-readable data"
#~ msgstr "La traducció ha fallat"

#~ msgid "Git repository:"
#~ msgstr "Dipòsit Git:"

#, fuzzy
#~| msgid "Recent changes"
#~ msgid "changes"
#~ msgstr "Canvis recents"

#~ msgid "Special characters:"
#~ msgstr "Caràcters especials:"

#~ msgid "Suggested by %(user)s"
#~ msgstr "Suggerit per %(user)s"

#~ msgid "Suggested by anonymous user"
#~ msgstr "Suggerit per un usuari anònim"

#~ msgid "Words extracted from glossary"
#~ msgstr "Paraules extretes del glossari"

#~ msgid "Comments about this translation"
#~ msgstr "Comentaris sobre aquesta traducció"

#~ msgid "You are not allowed to add comments."
#~ msgstr "No esteu autoritzat a afegir comentaris."

#, fuzzy
#~| msgid "Status"
#~ msgid "Stats"
#~ msgstr "Estat"

#~ msgid "Used in"
#~ msgstr "Usat a"

#, fuzzy
#~| msgid "First name"
#~ msgid "First seen"
#~ msgstr "Nom"

#, fuzzy
#~| msgid "Subproject"
#~ msgid "Subproject name"
#~ msgstr "Subprojecte"

#~ msgid "First name"
#~ msgstr "Nom"

#~ msgid "Username needs to have at least five characters."
#~ msgstr "El nom d'usuari ha de tenir com a mínim 5 caràcters."

#~ msgid ""
#~ "Your profile has been migrated, you might want to adjust preferences."
#~ msgstr ""
#~ "S'ha migrat el vostre perfil, potser voleu ajustar les preferències."

#~ msgid "Account activation"
#~ msgstr "Activació del compte"

#~ msgid "Logged out"
#~ msgstr "Sessió tancada"

#~ msgid "Password changed"
#~ msgstr "La contrasenya ha canviat"

#~ msgid "Old password"
#~ msgstr "Contrasenya antiga"

#~ msgid "New password confirmation"
#~ msgstr "Confirmació de la contrasenya nova"

#~ msgid "The two password fields didn't match."
#~ msgstr "Les dues contrasenyes no coincideixen."

#, fuzzy
#~| msgid "New language"
#~ msgid "Add new language"
#~ msgstr "Llengua nova"

#, fuzzy
#~| msgid "Mailing list for translators:"
#~ msgid "Email conference for translators."
#~ msgstr "Llista de correu pels traductors:"

#, fuzzy
#~| msgid "Information"
#~ msgid "Instructions"
#~ msgstr "Informació"

#~ msgid "Recent changes"
#~ msgstr "Canvis recents"

#~ msgid "Recent edits"
#~ msgstr "Edicions recents"

#, fuzzy
#~| msgid "checks"
#~ msgid "Foo check"
#~ msgstr "comprovacions"

#~ msgid "%(branch)s branch"
#~ msgstr "branca %(branch)s"

#~ msgid "Similar messages"
#~ msgstr "Missatges similars"

#~ msgid "AJAX request to load this content has failed!"
#~ msgstr "La petició AJAX per carregar aquest contingut ha fallat!"

#, fuzzy
#~| msgid "The request for machine translation has failed."
#~ msgid "The request for machine translation has failed:"
#~ msgstr "La petició de traducció automàtica ha fallat."

#~ msgid "Confirm resetting repository"
#~ msgstr "Confirmeu la reinicialització del dipòsit"

#~ msgid "Resetting the repository will throw away all local changes!"
#~ msgstr "La reinicialització del dipòsit esborrarà tots els canvis locals!"

#~ msgid "Ok"
#~ msgstr "D'acord"

#~ msgid "Cancel"
#~ msgstr "Cancel·la"

#~ msgid "Translate using Apertium"
#~ msgstr "Tradueix amb l'Apertium"

#~ msgid "Translate using MyMemory"
#~ msgstr "Tradueix amb el MyMemory"

#~ msgid "Error details:"
#~ msgstr "Detalls de l'error:"

#~ msgid "Information about project"
#~ msgstr "Informació sobre el projecte"

#~ msgid "Change your avatar at gravatar.com"
#~ msgstr "Canvieu l'avatar a gravatar.com"

#~ msgctxt "naturaltime"
#~ msgid "%(delta)s from now"
#~ msgstr "%(delta)s des d'ara"<|MERGE_RESOLUTION|>--- conflicted
+++ resolved
@@ -8,11 +8,7 @@
 "Project-Id-Version: PACKAGE VERSION\n"
 "Report-Msgid-Bugs-To: weblate@lists.cihar.com\n"
 "POT-Creation-Date: 2014-10-05 20:21+0200\n"
-<<<<<<< HEAD
-"PO-Revision-Date: 2014-10-01 09:40+0200\n"
-=======
 "PO-Revision-Date: 2014-10-06 14:55+0200\n"
->>>>>>> 6e9f1723
 "Last-Translator: Michal Čihař <michal@cihar.com>\n"
 "Language-Team: Catalan "
 "<https://hosted.weblate.org/projects/weblate/bootstrap/ca/>\n"
@@ -2155,11 +2151,7 @@
 #: weblate/html/translate.html:242 weblate/html/translation.html:187
 #: weblate/html/translation.html.py:331 weblate/trans/forms.py:86
 msgid "Loading…"
-<<<<<<< HEAD
-msgstr "S'està carregant..."
-=======
 msgstr "S'està carregant…"
->>>>>>> 6e9f1723
 
 #: weblate/html/index.html:126
 msgid "Most active translators"
@@ -2879,36 +2871,6 @@
 #: weblate/html/translate.html:32
 msgid "First"
 msgstr "Primer"
-<<<<<<< HEAD
-
-#: weblate/html/translate.html:33
-msgid "Previous"
-msgstr "Enrere"
-
-#: weblate/html/translate.html:36
-#, python-format
-msgid "%(filter_name)s (%(filter_pos)s / %(filter_count)s)"
-msgstr ""
-
-#: weblate/html/translate.html:41
-msgid "Next"
-msgstr "Endavant"
-
-#: weblate/html/translate.html:42
-msgid "Last"
-msgstr "Últim"
-
-#: weblate/html/translate.html:65
-#, fuzzy
-msgid "Source change"
-msgstr "Canvis recents"
-
-#: weblate/html/translate.html:82
-#, python-format
-msgid ""
-"<a href=\"%(login_url)s?next=%(translate_url)s\">Log in</a> for saving "
-"translations."
-=======
 
 #: weblate/html/translate.html:33
 msgid "Previous"
@@ -3042,61 +3004,8 @@
 
 #: weblate/html/translate.html:215
 msgid "Use this translation for all subprojects"
->>>>>>> 6e9f1723
-msgstr ""
-
-<<<<<<< HEAD
-#: weblate/html/translate.html:89
-msgid "Suggest"
-msgstr "Suggereix"
-
-#: weblate/html/translate.html:91
-msgid "No privileges for adding suggestions!"
-msgstr ""
-
-#: weblate/html/translate.html:97
-#, fuzzy
-#| msgid "Nearby messages"
-msgid "Commit message:"
-msgstr "Missatges propers"
-
-#: weblate/html/translate.html:100
-msgid "Additional text to include in the commit message."
-msgstr ""
-
-#: weblate/html/translate.html:103
-msgid ""
-"You can leave this empty in most cases as Weblate generates basic commit "
-"messages automatically."
-msgstr ""
-
-#: weblate/html/translate.html:112
-msgid "Messages placed around this one"
-msgstr "Missatges propers a aquest"
-
-#: weblate/html/translate.html:112 weblate/html/translate.html.py:133
-msgid "Nearby messages"
-msgstr "Missatges propers"
-
-#: weblate/html/translate.html:114 weblate/html/translate.html.py:159
-#: weblate/html/translate.html:318
-msgid "Suggestions"
-msgstr "Suggeriments"
-
-#: weblate/html/translate.html:117 weblate/html/translate.html.py:201
-#: weblate/html/translate.html:321
-#, fuzzy
-#| msgid "Your translations"
-msgid "Other translations"
-msgstr "Les vostres traduccions"
-
-#: weblate/html/translate.html:120 weblate/html/translate.html.py:278
-#: weblate/html/translate.html:325 weblate/html/unit-details.html:13
-msgid "Comments"
-msgstr "Comentaris"
-
-#: weblate/html/translate.html:123
-=======
+msgstr ""
+
 #: weblate/html/translate.html:215
 msgid "Use this translation"
 msgstr "Usa aquesta traducció"
@@ -3140,129 +3049,21 @@
 msgstr ""
 
 #: weblate/html/translate.html:363
->>>>>>> 6e9f1723
 #, fuzzy
 #| msgid "Manage all glossaries"
 msgid "Manage glossary"
 msgstr "Gestiona tots els glossaris"
 
-<<<<<<< HEAD
-#: weblate/html/translate.html:123 weblate/html/translate.html.py:250
-=======
 #: weblate/html/translate.html:368
->>>>>>> 6e9f1723
 #, fuzzy
 #| msgid "More information"
 msgid "Source information"
 msgstr "Més informació"
 
-<<<<<<< HEAD
-#: weblate/html/translate.html:126
-msgid "List of recent changes done in Weblate"
-msgstr "Llista de canvis recents fets al Weblate"
-
-#: weblate/html/translate.html:137 weblate/html/translate.html.py:205
-msgid "State"
-msgstr "Estat"
-
-#: weblate/html/translate.html:165
-#, python-format
-msgid "%(user)s has suggested"
-msgstr ""
-
-#: weblate/html/translate.html:167
-msgid "Anonymous user has suggested"
-msgstr ""
-
-#: weblate/html/translate.html:173
-#, fuzzy, python-format
-#| msgid "a minute ago"
-#| msgid_plural "%(count)s minutes ago"
-msgid "%(count)s vote"
-msgid_plural "%(count)s votes"
-msgstr[0] "fa un minut"
-msgstr[1] "fa %(count)s minuts"
-
-#: weblate/html/translate.html:178
-msgid "+1 vote"
-msgstr ""
-
-#: weblate/html/translate.html:179
-msgid "-1 vote"
-msgstr ""
-
-#: weblate/html/translate.html:183
-msgid "Accept"
-msgstr "D'acord"
-
-#: weblate/html/translate.html:215
-msgid "Use this translation for all subprojects"
-msgstr ""
-
-#: weblate/html/translate.html:215
-msgid "Use this translation"
-msgstr "Usa aquesta traducció"
-
-#: weblate/html/translate.html:259
-msgid "Service"
-msgstr ""
-
-#: weblate/html/translate.html:290 weblate/trans/forms.py:566
-msgid "New comment"
-msgstr "Comentari nou"
-
-#: weblate/html/translate.html:292
-msgid ""
-"You can share comments about this string with other translators and "
-"developers."
-msgstr ""
-
-#: weblate/html/translate.html:315
-#, fuzzy
-#| msgid "Failing checks found"
-msgid "Things to check"
-msgstr "S’han trobat comprovacions fallides"
-
-#: weblate/html/translate.html:333
-msgid "Glossary"
-msgstr "Glossari"
-
-#: weblate/html/translate.html:351
-#, fuzzy
-#| msgid "Your translations"
-msgid "Copy word to translation"
-msgstr "Les vostres traduccions"
-
-#: weblate/html/translate.html:351 weblate/trans/forms.py:87
-msgid "Copy"
-msgstr "Copia"
-
-#: weblate/html/translate.html:359
-msgid "No related strings were found in the glossary."
-msgstr ""
-
-#: weblate/html/translate.html:363
-#, fuzzy
-#| msgid "Manage all glossaries"
-msgid "Manage glossary"
-msgstr "Gestiona tots els glossaris"
-
-#: weblate/html/translate.html:368
-#, fuzzy
-#| msgid "More information"
-msgid "Source information"
-msgstr "Més informació"
-
 #: weblate/html/translate.html:373
 msgid "Context"
 msgstr "Context"
 
-=======
-#: weblate/html/translate.html:373
-msgid "Context"
-msgstr "Context"
-
->>>>>>> 6e9f1723
 #: weblate/html/translate.html:381
 msgid "Flags"
 msgstr ""
@@ -3939,19 +3740,11 @@
 msgstr ""
 
 #: weblate/trans/forms.py:55
-<<<<<<< HEAD
-#, fuzzy
-=======
->>>>>>> 6e9f1723
 #| msgid "Insert tab character"
 msgid "Insert tab character"
 msgstr "Insereix el caràcter de tabulació"
 
 #: weblate/trans/forms.py:56
-<<<<<<< HEAD
-#, fuzzy
-=======
->>>>>>> 6e9f1723
 #| msgid "Insert new line"
 msgid "Insert new line"
 msgstr "Insereix un salt de línia"
