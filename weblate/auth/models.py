# Copyright © Michal Čihař <michal@weblate.org>
#
# SPDX-License-Identifier: GPL-3.0-or-later

from __future__ import annotations

import re
import uuid
from collections import defaultdict
from functools import cache as functools_cache
from itertools import chain
from typing import TYPE_CHECKING, Literal

import sentry_sdk
from appconf import AppConf
from django.conf import settings
from django.contrib.auth.base_user import AbstractBaseUser, BaseUserManager
from django.contrib.auth.hashers import make_password
from django.contrib.auth.models import Group as DjangoGroup
from django.db import models
from django.db.models import Prefetch, Q, UniqueConstraint
from django.db.models.functions import Upper
from django.db.models.signals import m2m_changed, post_save
from django.dispatch import receiver
from django.http import Http404, HttpRequest
from django.urls import reverse
from django.utils import timezone
from django.utils.functional import cached_property
from django.utils.translation import gettext, gettext_lazy, pgettext
from social_core.backends.utils import load_backends

from weblate.auth.data import (
    ACL_GROUPS,
    GLOBAL_PERM_NAMES,
    PERMISSION_NAMES,
    SELECTION_ALL,
    SELECTION_ALL_PROTECTED,
    SELECTION_ALL_PUBLIC,
    SELECTION_COMPONENT_LIST,
    SELECTION_MANUAL,
)
from weblate.auth.permissions import SPECIALS, check_global_permission, check_permission
from weblate.auth.utils import (
    create_anonymous,
    format_address,
    is_django_permission,
    migrate_groups,
    migrate_permissions,
    migrate_roles,
)
from weblate.lang.models import Language
from weblate.trans.defines import FULLNAME_LENGTH, USERNAME_LENGTH
from weblate.trans.fields import RegexField
from weblate.trans.models import Component, ComponentList, Project
from weblate.utils.decorators import disable_for_loaddata
from weblate.utils.fields import EmailField, UsernameField
from weblate.utils.search import parse_query
from weblate.utils.validators import CRUD_RE, validate_fullname, validate_username

if TYPE_CHECKING:
    from weblate.auth.permissions import PermissionResult

    PermissionCacheType = dict[int, list[tuple[set[str] | None, set[Language] | None]]]


class Permission(models.Model):
    codename = models.CharField(max_length=100, unique=True)
    name = models.CharField(max_length=200)

    class Meta:
        verbose_name = "Permission"
        verbose_name_plural = "Permissions"

    def __str__(self) -> str:
        name = gettext(self.name)
        if self.codename in GLOBAL_PERM_NAMES:
            return gettext("%s (site-wide permission)") % name
        return name


class Role(models.Model):
    name = models.CharField(
        verbose_name=gettext_lazy("Name"), max_length=200, unique=True
    )
    permissions = models.ManyToManyField(
        Permission,
        verbose_name=gettext_lazy("Permissions"),
        blank=True,
        help_text=gettext_lazy("Choose permissions granted to this role."),
    )

    class Meta:
        verbose_name = "Role"
        verbose_name_plural = "Roles"

    def __str__(self) -> str:
        return pgettext("Access-control role", self.name)


class GroupQuerySet(models.QuerySet["Group"]):
    def order(self):
        """Ordering in project scope by priority."""
        return self.order_by("defining_project__name", "name")


class Group(models.Model):
    name = models.CharField(gettext_lazy("Name"), max_length=150)
    roles = models.ManyToManyField(
        Role,
        verbose_name=gettext_lazy("Roles"),
        blank=True,
        help_text=gettext_lazy("Choose roles granted to this team."),
    )

    defining_project = models.ForeignKey(
        "trans.Project",
        related_name="defined_groups",
        on_delete=models.deletion.CASCADE,
        null=True,
        blank=True,
    )

    project_selection = models.IntegerField(
        verbose_name=gettext_lazy("Project selection"),
        choices=(
            (SELECTION_MANUAL, gettext_lazy("As defined")),
            (SELECTION_ALL, gettext_lazy("All projects")),
            (SELECTION_ALL_PUBLIC, gettext_lazy("All public projects")),
            (SELECTION_ALL_PROTECTED, gettext_lazy("All protected projects")),
            (SELECTION_COMPONENT_LIST, gettext_lazy("From component list")),
        ),
        default=SELECTION_MANUAL,
    )
    projects = models.ManyToManyField(
        "trans.Project", verbose_name=gettext_lazy("Projects"), blank=True
    )
    components = models.ManyToManyField(
        "trans.Component",
        verbose_name=gettext_lazy("Components"),
        blank=True,
        help_text=gettext_lazy(
            "Empty selection grants access to all components in project scope."
        ),
    )
    componentlists = models.ManyToManyField(
        "trans.ComponentList",
        verbose_name=gettext_lazy("Component lists"),
        blank=True,
    )

    language_selection = models.IntegerField(
        verbose_name=gettext_lazy("Language selection"),
        choices=(
            (SELECTION_MANUAL, gettext_lazy("As defined")),
            (SELECTION_ALL, gettext_lazy("All languages")),
        ),
        default=SELECTION_MANUAL,
    )
    languages = models.ManyToManyField(
        "lang.Language", verbose_name=gettext_lazy("Languages"), blank=True
    )

    internal = models.BooleanField(
        verbose_name=gettext_lazy("Internal Weblate team"), default=False
    )

    admins = models.ManyToManyField(
        "weblate_auth.User",
        verbose_name=gettext_lazy("Team administrators"),
        blank=True,
        help_text=gettext_lazy(
            "The administrator can add or remove users from a team."
        ),
        related_name="administered_group_set",
    )

    objects = GroupQuerySet.as_manager()

    class Meta:
        verbose_name = "Group"
        verbose_name_plural = "Groups"

    def __str__(self) -> str:
        if self.defining_project:
            return pgettext("Per-project access-control team name", self.name)
        return pgettext("Access-control team name", self.name)

    def save(self, *args, **kwargs) -> None:
        super().save(*args, **kwargs)
        if self.language_selection == SELECTION_ALL:
            self.languages.clear()
        if self.project_selection in {
            SELECTION_ALL,
            SELECTION_ALL_PUBLIC,
            SELECTION_ALL_PROTECTED,
        }:
            self.projects.clear()
        elif self.project_selection == SELECTION_COMPONENT_LIST:
            self.projects.set(
                Project.objects.filter(
                    component__componentlist__in=self.componentlists.all()
                ),
                clear=True,
            )

    def get_absolute_url(self):
        return reverse("team", kwargs={"pk": self.pk})

    def long_name(self):
        if self.defining_project:
            return f"{self.defining_project} / {self}"
        return str(self)


class UserManager(BaseUserManager["User"]):
    def _create_user(self, username, email, password, **extra_fields):
        """Create and save a User with the given fields."""
        if not username:
            raise ValueError("The given username must be set")
        email = self.normalize_email(email)
        username = self.model.normalize_username(username)
        user = self.model(username=username, email=email, **extra_fields)
        user.set_password(password)
        user.save(using=self._db)
        return user

    def create_user(self, username, email=None, password=None, **extra_fields):
        extra_fields.setdefault("is_superuser", False)
        return self._create_user(username, email, password, **extra_fields)

    def create_superuser(self, username, email, password, **extra_fields):
        extra_fields.setdefault("is_superuser", True)

        if extra_fields.get("is_superuser") is not True:
            raise ValueError("Superuser must have is_superuser=True.")

        return self._create_user(username, email, password, **extra_fields)

    def get_or_create_bot(self, scope: str, username: str, verbose: str):
        return self.get_or_create(
            username=f"{scope}:{username}",
            defaults={
                "is_bot": True,
                "full_name": verbose,
                "email": f"noreply-{scope}-{username}@weblate.org",
                "is_active": False,
                "password": make_password(None),
            },
        )[0]


class UserQuerySet(models.QuerySet["User"]):
    def having_perm(self, perm, project):
        """
        All users having explicit permission on a project.

        Note: This intentionally does not list superusers or site-wide permissions
        given using project_selection.
        """
        return self.filter(
            groups__roles__permissions__codename=perm, groups__projects=project
        ).distinct()

    def all_admins(self, project):
        """All admins in a project."""
        return self.having_perm("project.edit", project)

    def order(self):
        return self.order_by("username")

    def search(self, query: str, parser: str = "user", **context):
        """High level wrapper for searching."""
        if parser == "plain":
            result = self.filter(
                Q(username__icontains=query) | Q(full_name__icontains=query)
            )
        else:
            result = self.filter(parse_query(query, parser=parser, **context))
        return result.distinct()


@functools_cache
def get_anonymous() -> User:
    """Return an anonymous user."""
    return User.objects.select_related("profile").get(
        username=settings.ANONYMOUS_USER_NAME
    )


def convert_groups(objs):
    """Convert Django Group objects to Weblate ones."""
    objs = list(objs)
    for idx, obj in enumerate(objs):
        if isinstance(obj, DjangoGroup):
            objs[idx] = Group.objects.get_or_create(name=obj.name)[0]
    return objs


def wrap_group(func):
    """Replace Django Group instances by Weblate Group instances."""

    def group_wrapper(self, *objs, **kwargs):
        objs = convert_groups(objs)
        return func(self, *objs, **kwargs)

    return group_wrapper


def wrap_group_list(func):
    """Replace Django Group instances by Weblate Group instances."""

    def group_list_wrapper(self, objs, **kwargs):
        objs = convert_groups(objs)
        return func(self, objs, **kwargs)

    return group_list_wrapper


class GroupManyToManyField(models.ManyToManyField):
    """Customized field to accept Django Groups objects as well."""

    def contribute_to_class(self, cls, name, **kwargs) -> None:
        super().contribute_to_class(cls, name, **kwargs)

        # Get related descriptor
        descriptor = getattr(cls, self.name)

        # We care only on forward relation
        if not descriptor.reverse:
            # We are running in a migration
            if isinstance(descriptor.rel.model, str):
                return

            # Get related manager class
            related_manager_cls = descriptor.related_manager_cls

            # Monkey patch it to accept Django Group instances as well
            related_manager_cls.add = wrap_group(related_manager_cls.add)
            related_manager_cls.remove = wrap_group(related_manager_cls.remove)
            related_manager_cls.set = wrap_group_list(related_manager_cls.set)


class User(AbstractBaseUser):
    username = UsernameField(
        gettext_lazy("Username"),
        max_length=USERNAME_LENGTH,
        unique=True,
        help_text=gettext_lazy(
            "Username may only contain letters, "
            "numbers or the following characters: @ . + - _"
        ),
        validators=[validate_username],
        error_messages={
            "unique": gettext_lazy("A user with that username already exists.")
        },
    )
    full_name = models.CharField(
        gettext_lazy("Full name"),
        max_length=FULLNAME_LENGTH,
        blank=False,
        validators=[validate_fullname],
    )
    email = EmailField(
        gettext_lazy("E-mail"),
        blank=False,
        null=True,
        unique=True,
    )
    is_superuser = models.BooleanField(
        gettext_lazy("Superuser status"),
        default=False,
        help_text=gettext_lazy("User has all possible permissions."),
    )
    is_active = models.BooleanField(
        gettext_lazy("Active"),
        default=True,
        help_text=gettext_lazy("Mark user as inactive instead of removing."),
    )
    is_bot = models.BooleanField(
        "Robot user",
        default=False,
        db_index=True,
    )
    date_expires = models.DateTimeField(
        gettext_lazy("Expires"), null=True, blank=True, default=None
    )
    date_joined = models.DateTimeField(
        gettext_lazy("Date joined"), default=timezone.now
    )
    groups = GroupManyToManyField(
        Group,
        verbose_name=gettext_lazy("Teams"),
        blank=True,
        help_text=gettext_lazy(
            "The user is granted all permissions included in "
            "membership of these teams."
        ),
    )

    objects = UserManager.from_queryset(UserQuerySet)()

    EMAIL_FIELD = "email"
    USERNAME_FIELD = "username"
    REQUIRED_FIELDS = ["email", "full_name"]
    DUMMY_FIELDS = ("first_name", "last_name", "is_staff")

    class Meta:
        verbose_name = "User"
        verbose_name_plural = "Users"
        constraints = [
            UniqueConstraint(Upper("username"), name="weblate_auth_user_username_ci"),
            UniqueConstraint(Upper("email"), name="weblate_auth_user_email_ci"),
        ]

    def __str__(self) -> str:
        return self.full_name

    def save(self, *args, **kwargs) -> None:
        from weblate.accounts.models import AuditLog

        original = None
        if self.pk:
            original = User.objects.get(pk=self.pk)
        if self.is_anonymous:
            self.is_active = False
        # Generate full name from parts
        # This is needed with LDAP authentication when the
        # server does not contain full name
        if "first_name" in self.extra_data and "last_name" in self.extra_data:
            self.full_name = "{first_name} {last_name}".format(**self.extra_data)
        elif "first_name" in self.extra_data:
            self.full_name = self.extra_data["first_name"]
        elif "last_name" in self.extra_data:
            self.full_name = self.extra_data["last_name"]
        if not self.email:
            self.email = None
        super().save(*args, **kwargs)
        self.clear_cache()
        if (
            original
            and original.is_active != self.is_active
            and self.full_name != "Deleted User"
            and not self.is_anonymous
        ):
            AuditLog.objects.create(
                user=self,
                request=None,
                activity="enabled" if self.is_active else "disabled",
            )

    def get_absolute_url(self):
        return reverse("user_page", kwargs={"user": self.username})

    def __init__(self, *args, **kwargs) -> None:
        self.extra_data = {}
        self.cla_cache = {}
        self._permissions: dict[
            Literal["projects", "components"], PermissionCacheType
        ] = {}
        self.current_subscription = None
        for name in self.DUMMY_FIELDS:
            if name in kwargs:
                self.extra_data[name] = kwargs.pop(name)
        super().__init__(*args, **kwargs)

    def clear_cache(self) -> None:
        self.cla_cache = {}
        self._permissions = {}
        perm_caches = (
            "project_permissions",
            "component_permissions",
            "allowed_projects",
            "needs_component_restrictions_filter",
            "needs_project_filter",
            "watched_projects",
            "owned_projects",
            "managed_projects",
        )
        for name in perm_caches:
            if name in self.__dict__:
                del self.__dict__[name]

    def has_usable_password(self):
        # For some reason Django says that empty string is a valid password
        return self.password and super().has_usable_password()

    @cached_property
    def is_anonymous(self):
        return self.username == settings.ANONYMOUS_USER_NAME

    @cached_property
    def is_authenticated(self) -> bool:  # type: ignore[override]
        return not self.is_anonymous

    def get_full_name(self):
        return self.full_name

    def get_short_name(self):
        return self.full_name

    def __setattr__(self, name, value) -> None:
        """Mimic first/last name for third-party auth and ignore is_staff flag."""
        if name in self.DUMMY_FIELDS:
            self.extra_data[name] = value
        else:
            super().__setattr__(name, value)

    def has_module_perms(self, module):
        """Compatibility API for admin interface."""
        return self.is_superuser

    @property
    def is_staff(self):
        """Compatibility API for admin interface."""
        return self.is_superuser

    @property
    def first_name(self) -> str:
        """Compatibility API for third-party modules."""
        return ""

    @property
    def last_name(self):
        """Compatibility API for third-party modules."""
        return self.full_name

    def has_perms(self, perm_list, obj=None) -> bool:
        return all(self.has_perm(perm, obj) for perm in perm_list)

    def has_perm(self, perm: str, obj=None) -> PermissionResult | bool:
        """Permission check."""
        # Weblate global scope permissions
        if perm in GLOBAL_PERM_NAMES:
            return check_global_permission(self, perm)

        # Compatibility API for admin interface
        if is_django_permission(perm):
            if not self.is_superuser:
                return False

            # Check permissions restrictions
            allowed = settings.AUTH_RESTRICT_ADMINS.get(self.username)
            return allowed is None or perm in allowed

        # Validate perms
        if perm not in SPECIALS and perm not in PERMISSION_NAMES:
            raise ValueError(f"Invalid permission: {perm}")

        # Special permission functions
        if perm in SPECIALS:
            return SPECIALS[perm](self, perm, obj)

        # Generic permission
        return check_permission(self, perm, obj)

    def can_access_project(self, project):
        """Check access to given project."""
        if self.is_superuser:
            return True
        return self.get_project_permissions(project) != []

    def get_project_permissions(self, project):
        # Build a fresh list as we need to merge them
        result = []
        # This relies on project_permission being defaultdict(list)
        result.extend(self.project_permissions[project.pk])
        # Apply blocking
        if result == [(None, None)]:
            return []
        if project.access_control == Project.ACCESS_PUBLIC:
            result.extend(self.project_permissions[-SELECTION_ALL_PUBLIC])
        elif project.access_control == Project.ACCESS_PROTECTED:
            result.extend(self.project_permissions[-SELECTION_ALL_PROTECTED])
        result.extend(self.project_permissions[-SELECTION_ALL])
        return result

    def check_access(self, project) -> None:
        """Raise an error if user is not allowed to access this project."""
        if not self.can_access_project(project):
            raise Http404("Access denied")

    def can_access_component(self, component):
        """Check access to given component."""
        if self.is_superuser:
            return True
        if not self.can_access_project(component.project):
            return False
        return not component.restricted or component.pk in self.component_permissions

    def check_access_component(self, component) -> None:
        """Raise an error if user is not allowed to access this component."""
        if not self.can_access_component(component):
            raise Http404("Access denied")

    @cached_property
    def allowed_projects(self):
        """List of allowed projects."""
        if self.is_superuser:
            return Project.objects.order()
        # All public and protected projects are accessible
        acls = {Project.ACCESS_PUBLIC, Project.ACCESS_PROTECTED}
        if -SELECTION_ALL in self.project_permissions:
            acls.add(Project.ACCESS_PRIVATE)
            acls.add(Project.ACCESS_CUSTOM)
        condition = Q(access_control__in=acls)

        # Add project-specific allowance
        restricted = {-SELECTION_ALL_PUBLIC, -SELECTION_ALL_PROTECTED, -SELECTION_ALL}
        project_ids = {key for key in self.project_permissions if key not in restricted}
        if project_ids:
            condition |= Q(pk__in=project_ids)

        return Project.objects.filter(condition).order()

    @cached_property
    def needs_component_restrictions_filter(self):
        if self.is_superuser:
            return False
        return self.allowed_projects.filter(component__restricted=True).exists()

    @cached_property
    def needs_project_filter(self):
        if self.is_superuser:
            return False
        return self.allowed_projects.count() != Project.objects.all().count()

    @cached_property
    def watched_projects(self):
        """
        List of watched projects.

        Ensure ACL filtering applies (the user could have been removed
        from the project meanwhile)
        """
        return (self.profile.watched.all() & self.allowed_projects).order()

    @cached_property
    def owned_projects(self):
        return self.projects_with_perm("project.edit", explicit=True)

    @cached_property
    def managed_projects(self):
        return self.projects_with_perm("project.edit")

    @cached_property
    def administered_group_ids(self):
        return set(self.administered_group_set.values_list("id", flat=True))

    def _fetch_permissions(self) -> None:
        """Fetch all user permissions into a dictionary."""
        projects: PermissionCacheType = defaultdict(list)
        components: PermissionCacheType = defaultdict(list)
        with sentry_sdk.start_span(op="permissions", description=self.username):
            for group in self.groups.prefetch_related(
                "roles__permissions",
                Prefetch(
                    "componentlists__components",
                    queryset=Component.objects.only("id", "project_id"),
                ),
                Prefetch(
                    "components",
                    queryset=Component.objects.all().only("id", "project_id"),
                ),
                Prefetch(
                    "projects", queryset=Project.objects.only("id", "access_control")
                ),
                Prefetch("languages", queryset=Language.objects.only("id")),
            ):
                if group.language_selection == SELECTION_ALL:
                    languages = None
                else:
                    languages = {language.id for language in group.languages.all()}
                permissions = {
                    permission.codename
                    for permission in chain.from_iterable(
                        role.permissions.all() for role in group.roles.all()
                    )
                }

                # Component list specific permissions
                componentlist_values = {
                    (component.id, component.project_id)
                    for component in chain.from_iterable(
                        clist.components.all() for clist in group.componentlists.all()
                    )
                }
                if group.componentlists.exists():
                    for component, project in componentlist_values:
                        components[component].append((permissions, languages))
                        # Grant access to the project
                        projects[project].append((set(), languages))
                    continue

                # Component specific permissions
                component_values = {
                    (component.id, component.project_id)
                    for component in group.components.all()
                }
                if component_values:
                    for component, project in component_values:
                        components[component].append((permissions, languages))
                        # Grant access to the project
                        projects[project].append((set(), languages))
                    continue

                # Handle project selection
                if group.project_selection in {
                    SELECTION_ALL_PUBLIC,
                    SELECTION_ALL_PROTECTED,
                    SELECTION_ALL,
                }:
                    projects[-group.project_selection].append((permissions, languages))
                else:
                    # Project specific permissions
                    for project in group.projects.all():
                        projects[project.id].append((permissions, languages))
        # Apply blocking
        now = timezone.now()
        for block in self.userblock_set.all():
            if block.expiry is not None and block.expiry <= now:
                # Delete expired blocks
                block.delete()
            else:
                # Remove all permissions for blocked user
                projects[block.project_id] = [(None, None)]

        self._permissions = {"projects": projects, "components": components}

    @cached_property
    def project_permissions(self) -> PermissionCacheType:
        """List all project permissions."""
        if not self._permissions:
            self._fetch_permissions()
        return self._permissions["projects"]

    @cached_property
    def component_permissions(self) -> PermissionCacheType:
        """List all project permissions."""
        if not self._permissions:
            self._fetch_permissions()
        return self._permissions["components"]

    @cached_property
    def global_permissions(self) -> set[str]:
        return set(
            Permission.objects.filter(
                role__group__user=self, codename__in=GLOBAL_PERM_NAMES
            ).values_list("codename", flat=True)
        )

    def projects_with_perm(self, perm: str, explicit: bool = False):
        if not explicit and self.is_superuser:
            return Project.objects.all().order()
        # Explicit permissions
        condition = Q(group__user=self) & Q(group__roles__permissions__codename=perm)

        # Site-wide permissions
        if not explicit:
            for access, selection in (
                (Project.ACCESS_PUBLIC, -SELECTION_ALL_PUBLIC),
                (Project.ACCESS_PROTECTED, -SELECTION_ALL_PROTECTED),
                (None, -SELECTION_ALL),
            ):
                if any(
                    perm in permissions
                    for permissions, _langs in self.project_permissions[selection]
                ):
                    if access is None:
                        condition = Q()
                        break
                    condition |= Q(access_control=access)
        return Project.objects.filter(condition).distinct().order()

    def get_visible_name(self) -> str:
        """Get full name from database or username."""
        if not self.full_name or CRUD_RE.match(self.full_name):
            return self.username
        return self.full_name

    def get_author_name(self, address: str | None = None) -> str:
        """Return formatted author name with e-mail."""
        return format_address(
            self.get_visible_name(), address or self.profile.get_commit_email()
        )

    def add_team(self, request: AuthenticatedHttpRequest | None, team: Group) -> None:
        from weblate.accounts.models import AuditLog

        self.groups.add(team)
        AuditLog.objects.create(
            user=self,
            request=request if request is not None and request.user == self else None,
            activity="team-add",
            username=request.user.username
            if request is not None and request.user
            else None,
            team=team.name,
        )

    def remove_team(
        self, request: AuthenticatedHttpRequest | None, team: Group
    ) -> None:
        from weblate.accounts.models import AuditLog

        self.groups.remove(team)
        AuditLog.objects.create(
            user=self,
            request=request if request is not None and request.user == self else None,
            activity="team-remove",
            username=request.user.username
            if request is not None and request.user
            else None,
            team=team.name,
        )


class AutoGroup(models.Model):
    match = RegexField(
        verbose_name=gettext_lazy("Regular expression for e-mail address"),
        max_length=200,
        default="^$",
        help_text=gettext_lazy(
            "Users with e-mail addresses found to match will be added to this team."
        ),
    )
    group = models.ForeignKey(
        Group,
        verbose_name=gettext_lazy("Team to assign"),
        on_delete=models.deletion.CASCADE,
    )

    class Meta:
        verbose_name = "Automatic team assignment"
        verbose_name_plural = "Automatic team assignments"

    def __str__(self) -> str:
        return f"Automatic rule for {self.group}"


class UserBlock(models.Model):
    user = models.ForeignKey(
        User,
        verbose_name=gettext_lazy("User to block"),
        on_delete=models.deletion.CASCADE,
        db_index=False,
    )
    project = models.ForeignKey(
        Project, verbose_name=gettext_lazy("Project"), on_delete=models.deletion.CASCADE
    )
    expiry = models.DateTimeField(gettext_lazy("Block expiry"), null=True)

    class Meta:
        verbose_name = "Blocked user"
        verbose_name_plural = "Blocked users"
        unique_together = [("user", "project")]

    def __str__(self) -> str:
        return f"{self.user} blocked for {self.project}"


def create_groups(update) -> None:
    """Create standard groups and gives them permissions."""
    # Create permissions and roles
    migrate_permissions(Permission)
    new_roles = migrate_roles(Role, Permission)
    builtin_groups = migrate_groups(Group, Role, update)

    # Create anonymous user
    create_anonymous(User, Group, update)

    # Automatic assignment to the users group
    group = builtin_groups["Users"]
    if not AutoGroup.objects.filter(group=group).exists():
        AutoGroup.objects.create(group=group, match="^.*$")
    group = builtin_groups["Viewers"]
    if not AutoGroup.objects.filter(group=group).exists():
        AutoGroup.objects.create(group=group, match="^.*$")

    # Create new per project groups
    if new_roles:
        for project in Project.objects.iterator():
            setup_project_groups(Project, project, new_roles=new_roles)


def sync_create_groups(sender, **kwargs) -> None:
    """Create default groups."""
    create_groups(False)


def auto_assign_group(user) -> None:
    """Automatic group assignment based on user e-mail address."""
    if user.username == settings.ANONYMOUS_USER_NAME:
        return
    # Add user to automatic groups
    for auto in AutoGroup.objects.prefetch_related("group"):
        if re.match(auto.match, user.email or ""):
            user.add_team(None, auto.group)


@receiver(m2m_changed, sender=ComponentList.components.through)
@disable_for_loaddata
def change_componentlist(sender, instance, action, **kwargs) -> None:
    if not action.startswith("post_"):
        return
    groups = Group.objects.filter(
        componentlists=instance, project_selection=SELECTION_COMPONENT_LIST
    )
    for group in groups:
        group.projects.set(
            Project.objects.filter(component__componentlist=instance), clear=True
        )


@receiver(m2m_changed, sender=User.groups.through)
def remove_group_admin(sender, instance, action, pk_set, reverse, **kwargs) -> None:
    if action != "post_remove":
        return
    for pk in pk_set:
        if reverse:
            group = instance
            user = User.objects.get(pk=pk)
        else:
            group = Group.objects.get(pk=pk)
            user = instance
        group.admins.remove(user)


@receiver(post_save, sender=User)
@disable_for_loaddata
def auto_group_upon_save(sender, instance, created=False, **kwargs) -> None:
    """Apply automatic group assignment rules."""
    if created:
        auto_assign_group(instance)


@receiver(post_save, sender=Project)
@disable_for_loaddata
def setup_project_groups(
    sender,
    instance,
    created: bool = False,
    new_roles: set[str] | None = None,
    **kwargs,
) -> None:
    """Set up group objects upon saving project."""
    old_access_control = instance.old_access_control
    instance.old_access_control = instance.access_control

    # Handle no groups as newly created project
    if not created and not instance.defined_groups.exists():
        created = True

    # No changes needed
    if old_access_control == instance.access_control and not created and not new_roles:
        return

    # Do not pefrom anything with custom ACL
    if instance.access_control == Project.ACCESS_CUSTOM:
        return

    # Choose groups to configure
    if instance.access_control == Project.ACCESS_PUBLIC:
        groups = {"Administration", "Review"}
    else:
        groups = set(ACL_GROUPS.keys())

    # Remove review group if review is not enabled
    if not instance.source_review and not instance.translation_review:
        groups.remove("Review")

    # Remove billing if billing is not installed
    if "weblate.billing" not in settings.INSTALLED_APPS:
        groups.discard("Billing")

    # Filter only newly introduced groups
    if new_roles:
        groups = {group for group in groups if ACL_GROUPS[group] in new_roles}

    # Access control changed
    elif not created and (
        instance.access_control == Project.ACCESS_PUBLIC
        or old_access_control in {Project.ACCESS_PROTECTED, Project.ACCESS_PRIVATE}
    ):
        # Avoid changing groups on some access control changes:
        # - Public groups are always present, so skip change on changing to public
        # - Change between protected/private means no change in groups
        return

    # Create role specific groups
    for group_name in groups:
        group, created = instance.defined_groups.get_or_create(
            internal=True,
            name=group_name,
            project_selection=SELECTION_MANUAL,
            defining_project=instance,
            language_selection=SELECTION_ALL,
        )
        if not created:
            continue
        group.projects.add(instance)
        group.roles.add(Role.objects.get(name=ACL_GROUPS[group_name]))


class Invitation(models.Model):
    """
    User invitation store.

    Either user or e-mail attribute is set, this is to invite current and new users.
    """

    uuid = models.UUIDField(primary_key=True, default=uuid.uuid4, editable=False)
    timestamp = models.DateTimeField(auto_now_add=True)
    author = models.ForeignKey(
        User, on_delete=models.deletion.CASCADE, related_name="created_invitation_set"
    )
    user = models.ForeignKey(
        User,
        on_delete=models.deletion.CASCADE,
        null=True,
        verbose_name=gettext_lazy("User to add"),
        help_text=gettext_lazy(
            "Please type in an existing Weblate account name or e-mail address."
        ),
    )
    username = UsernameField(
        gettext_lazy("Username"),
        max_length=USERNAME_LENGTH,
        blank=True,
        help_text=gettext_lazy(
            "Suggest username for the user. It can be changed later."
        ),
        validators=[validate_username],
    )
    full_name = models.CharField(
        gettext_lazy("Full name"),
        max_length=FULLNAME_LENGTH,
        blank=True,
        help_text=gettext_lazy(
            "Suggest full name for the user. It can be changed later."
        ),
        validators=[validate_fullname],
    )
    group = models.ForeignKey(
        Group,
        verbose_name=gettext_lazy("Team"),
        help_text=gettext_lazy(
            "The user is granted all permissions included in "
            "membership of these teams."
        ),
        on_delete=models.deletion.CASCADE,
    )
    email = EmailField(
        gettext_lazy("E-mail"),
        blank=True,
    )
    is_superuser = models.BooleanField(
        gettext_lazy("Superuser status"),
        default=False,
        help_text=gettext_lazy("User has all possible permissions."),
    )

    def __str__(self) -> str:
        return f"invitation {self.uuid} for {self.user or self.email} to {self.group}"

    def get_absolute_url(self):
        return reverse("invitation", kwargs={"pk": self.uuid})

    def send_email(self) -> None:
        from weblate.accounts.notifications import send_notification_email

        send_notification_email(
            None,
            [self.email] if self.email else [self.user.email],
            "invite",
            info=f"{self}",
            context={"invitation": self, "validity": settings.AUTH_TOKEN_VALID // 3600},
        )

    def accept(self, request, user: User) -> None:
        from weblate.accounts.models import AuditLog

        if self.user and self.user != user:
            raise ValueError("User mismatch on accept!")

        if self.is_superuser:
            user.is_superuser = True
            user.save(update_fields=["is_superuser"])

        AuditLog.objects.create(
            user=user,
            request=request,
            activity="accepted",
            username=self.author.username,
        )

        user.add_team(request, self.group)

        self.delete()


class WeblateAuthConf(AppConf):
    """Authentication settings."""

    AUTH_RESTRICT_ADMINS = {}

    # Anonymous user name
    ANONYMOUS_USER_NAME = "anonymous"
    SESSION_COOKIE_AGE_AUTHENTICATED = 1209600

    class Meta:
        prefix = ""


def get_auth_keys():
    return set(load_backends(settings.AUTHENTICATION_BACKENDS).keys())


<<<<<<< HEAD
class OwaVerification(models.Model):
    token = models.CharField(max_length=32)
    remote_url = models.TextField()
    created_at = models.DateTimeField(auto_now_add=True)

    class Meta:
        indexes = [models.Index(fields=["token"])]

    def __str__(self):
        return f"Owa verification token for {self.remote_url}"
=======
class AuthenticatedHttpRequest(HttpRequest):
    user: User
    # Added by weblate.accounts.AuthenticationMiddleware
    accepted_language: Language
>>>>>>> 3b6ce0fe
<|MERGE_RESOLUTION|>--- conflicted
+++ resolved
@@ -1115,7 +1115,6 @@
     return set(load_backends(settings.AUTHENTICATION_BACKENDS).keys())
 
 
-<<<<<<< HEAD
 class OwaVerification(models.Model):
     token = models.CharField(max_length=32)
     remote_url = models.TextField()
@@ -1126,9 +1125,8 @@
 
     def __str__(self):
         return f"Owa verification token for {self.remote_url}"
-=======
+
 class AuthenticatedHttpRequest(HttpRequest):
     user: User
     # Added by weblate.accounts.AuthenticationMiddleware
-    accepted_language: Language
->>>>>>> 3b6ce0fe
+    accepted_language: Language