# SOME DESCRIPTIVE TITLE.
# Copyright (C) YEAR THE PACKAGE'S COPYRIGHT HOLDER
# This file is distributed under the same license as the PACKAGE package.
# FIRST AUTHOR <EMAIL@ADDRESS>, YEAR.
#
msgid ""
msgstr ""
"Project-Id-Version: Weblate 1.2\n"
"Report-Msgid-Bugs-To: weblate@lists.cihar.com\n"
"POT-Creation-Date: 2016-03-25 13:55+0000\n"
"PO-Revision-Date: 2016-04-11 18:00+0000\n"
"Last-Translator: Ming Tsay <mt@moztw.org>\n"
"Language-Team: Traditional Chinese "
"<https://hosted.weblate.org/projects/weblate/master/zh_Hant/>\n"
"Language: zh_Hant\n"
"MIME-Version: 1.0\n"
"Content-Type: text/plain; charset=UTF-8\n"
"Content-Transfer-Encoding: 8bit\n"
"Plural-Forms: nplurals=1; plural=0;\n"
"X-Generator: Weblate 2.6-dev\n"

#: weblate/accounts/auth.py:49
msgid ""
"Failed to verify your registration! Probably the verification token has "
"expired. Please try the registration again."
msgstr "驗證註冊失敗！驗證碼可能已過期，請您再執行一次註冊程序。"

#: weblate/accounts/avatar.py:177
msgctxt "No known user"
msgid "None"
msgstr "無"

#: weblate/accounts/forms.py:86
msgid ""
"Username may only contain letters, numbers or the following characters: @ . "
"+ - _"
msgstr "使用者名稱只能包含字母、數字與後面字元：@ . + - _"

#: weblate/accounts/forms.py:92 weblate/html/project.html.py:164
msgid "Username"
msgstr "使用者名稱"

#: weblate/accounts/forms.py:112 weblate/accounts/pipeline.py:137
msgid "This username is already taken. Please choose another."
msgstr "這個使用者名稱已被使用。請另選一個。"

#: weblate/accounts/forms.py:244
msgid "Component list must be selected when used as default."
msgstr "必須選擇元件列表作為預設。"

#: weblate/accounts/forms.py:253 weblate/accounts/forms.py:323
#: weblate/html/project.html:166
msgid "E-mail"
msgstr "E-mail"

#: weblate/accounts/forms.py:255
msgid "You can add another email address on the Authentication tab."
msgstr "您可以在認證分頁加入其他的電子郵件地址。"

#: weblate/accounts/forms.py:282 weblate/accounts/forms.py:360
#: weblate/html/project.html:165
msgid "Full name"
msgstr "全名"

#: weblate/accounts/forms.py:291
msgid "Subject"
msgstr "主題"

#: weblate/accounts/forms.py:292 weblate/accounts/forms.py:549
msgid "Your name"
msgstr "您的姓名"

#: weblate/accounts/forms.py:293 weblate/accounts/forms.py:550
msgid "Your email"
msgstr "您的 Email"

#: weblate/accounts/forms.py:295 weblate/html/admin/performance.html.py:47
#: weblate/trans/models/whiteboard.py:67
msgid "Message"
msgstr "訊息"

#: weblate/accounts/forms.py:298
msgid ""
"Please contact us in English, otherwise we might be unable to understand "
"your request."
msgstr "請使用英文與我們連絡，否則我們可能會無法理解您的請求。"

#: weblate/accounts/forms.py:324
msgid "Activation email will be sent here."
msgstr "啟動 E-mail 將會寄送到此處。"

#: weblate/accounts/forms.py:337
msgid ""
"This email address is already in use. Please supply a different email "
"address."
msgstr "此電子郵件地址已經在使用。請提供一個不同的電子郵件地址。"

#: weblate/accounts/forms.py:401
#, python-format
msgctxt ""
"Question for a mathematics-based CAPTCHA, the %s is an arithmetic problem"
msgid "What is %s?"
msgstr "%s 得出什麼？"

#: weblate/accounts/forms.py:412
msgid "Please check your math and try again."
msgstr "請檢查您的計算結果並再試一次。"

#: weblate/accounts/forms.py:431
msgid "New password"
msgstr "新密碼"

#: weblate/accounts/forms.py:432
msgid "At least six characters long."
msgstr "至少 6 個字元。"

#: weblate/accounts/forms.py:436
msgid "New password (again)"
msgstr "新密碼（再次輸入）"

#: weblate/accounts/forms.py:438
msgid "Repeat the password so we can verify you typed it in correctly."
msgstr "再次輸入密碼，能讓我們驗證您的密碼是否輸入正確。"

#: weblate/accounts/forms.py:449
msgid "Password needs to have at least six characters."
msgstr "密碼至少要 6 個字元。"

#: weblate/accounts/forms.py:466
msgid "You must type the same password each time."
msgstr "您每次輸入必須是相同的密碼。"

#: weblate/accounts/forms.py:475
msgid "Current password"
msgstr "目前密碼"

#: weblate/accounts/forms.py:485
msgid "User with this email address was not found."
msgstr "未找到使用者與此電子郵件地址。"

#: weblate/accounts/forms.py:493
msgid "Username or email"
msgstr "使用者名稱或電子郵件"

#: weblate/accounts/forms.py:496 weblate/html/accounts/profile.html.py:189
msgid "Password"
msgstr "密碼"

#: weblate/accounts/forms.py:501
msgid ""
"Please enter a correct username and password. Note that both fields may be "
"case-sensitive."
msgstr "請輸入正確的使用者名和密碼。注意這兩個區域可能是區分大小寫。"

#: weblate/accounts/forms.py:503
msgid "This account is inactive."
msgstr "帳號現在已停用。"

#: weblate/accounts/forms.py:551 weblate/trans/models/project.py:92
msgid "Project name"
msgstr "專案名稱"

#: weblate/accounts/forms.py:552 weblate/html/project_info.html.py:3
#: weblate/trans/models/project.py:104
msgid "Project website"
msgstr "專案網站"

#: weblate/accounts/forms.py:554 weblate/trans/models/subproject.py:130
msgid "Source code repository"
msgstr "原始碼資源庫"

#: weblate/accounts/forms.py:556
msgid "URL of source code repository for example Git or Mercurial."
msgstr "原始碼資源庫的 URL，例如 Git 或是 Mercurial。"

#: weblate/accounts/forms.py:561 weblate/trans/models/subproject.py:179
msgid "File mask"
msgstr "檔案遮罩"

#: weblate/accounts/forms.py:563 weblate/trans/models/subproject.py:183
msgid ""
"Path of files to translate, use * instead of language code, for example: po/"
"*.po or locale/*/LC_MESSAGES/django.po."
msgstr ""
"翻譯檔案的路徑，使用*號而不是語言碼，例如：po/*.po or locale/*/LC_MESSAGES/"
"django.po。"

#: weblate/accounts/forms.py:570
msgid "Additional message"
msgstr "附加訊息"

#: weblate/accounts/models.py:510
msgid "Interface Language"
msgstr "介面語言"

#: weblate/accounts/models.py:516
msgid "Translated languages"
msgstr "已翻譯的語言"

#: weblate/accounts/models.py:518
msgid "Choose languages to which you can translate."
msgstr "請選擇您可以翻譯的語言。"

#: weblate/accounts/models.py:522
msgid "Secondary languages"
msgstr "第二語言"

#: weblate/accounts/models.py:524
msgid ""
"Choose languages you can understand, strings in those languages will be "
"shown in addition to the source string."
msgstr "請選擇您可以理解的語言，這些語言的字串將會跟著源字串一同顯示以供您參考。"

#: weblate/accounts/models.py:534
msgid "Hide completed translations on dashboard"
msgstr "於控制面板隱藏已完成的翻譯"

#: weblate/accounts/models.py:538
msgid "Show secondary translations in zen mode"
msgstr "於 Zen 模式顯示第二語言翻譯"

#: weblate/accounts/models.py:542
msgid "Hide source if there is secondary language"
msgstr "若有第二語言則隱藏原文"

#: weblate/accounts/models.py:552 weblate/html/base.html.py:82
#: weblate/html/index.html:31
#| msgid "Subscriptions"
msgid "Your subscriptions"
msgstr "您的訂閱"

#: weblate/accounts/models.py:553 weblate/html/index.html.py:30
#| msgid "Source change"
msgid "Your languages"
msgstr "您的語言"

#: weblate/accounts/models.py:554 weblate/html/index.html.py:28
#| msgid "All subprojects"
msgid "All projects"
msgstr "所有專案"

#: weblate/accounts/models.py:555 weblate/trans/models/componentlist.py:54
#| msgid "Components"
msgid "Component list"
msgstr "元件列表"

#: weblate/accounts/models.py:571
msgid "Default dashboard view"
msgstr "預設控制面板畫面"

#: weblate/accounts/models.py:577
#| msgid "All components"
msgid "Default component list"
msgstr "預設元件列表"

#: weblate/accounts/models.py:584 weblate/html/accounts/profile.html.py:114
msgid "Subscribed projects"
msgstr "已訂閱的專案"

#: weblate/accounts/models.py:586
msgid ""
"You can receive notifications for subscribed projects and they are shown on "
"dashboard by default."
msgstr "您可以接收來自訂閱的專案之通知，這些專案預設會顯示於控制面板中。"

#: weblate/accounts/models.py:593
msgid "Notification on any translation"
msgstr "有任何的翻譯時都通知"

#: weblate/accounts/models.py:597
msgid "Notification on new string to translate"
msgstr "有新字串需翻譯時通知"

#: weblate/accounts/models.py:601
msgid "Notification on new suggestion"
msgstr "有新的建議時通知"

#: weblate/accounts/models.py:605
msgid "Notification on new contributor"
msgstr "有新的參與者時通知"

#: weblate/accounts/models.py:609
msgid "Notification on new comment"
msgstr "有新的評論時通知"

#: weblate/accounts/models.py:613
msgid "Notification on merge failure"
msgstr "在合併失敗時通知"

#: weblate/accounts/models.py:617
msgid "Notification on new language request"
msgstr "有新的語言申請時通知"

#: weblate/accounts/models.py:806
msgid "Email regular expression"
msgstr "Email 正規表達式"

#: weblate/accounts/models.py:810
msgid "Regular expression which is used to match user email."
msgstr "此正規表達式用於檢查使用者的 Email 是否符合格式。"

#: weblate/accounts/models.py:815
msgid "Group to assign"
msgstr "分配至群組"

#: weblate/accounts/models.py:819
#| msgid "Automatic translation"
msgid "Automatic group assignment"
msgstr "自動群組分配"

#: weblate/accounts/models.py:820
#| msgid "Automatic translation"
msgid "Automatic group assignments"
msgstr "自動群組分配"

#: weblate/accounts/pipeline.py:124
msgid "New registrations are disabled!"
msgstr "新註冊已停用！"

#: weblate/accounts/views.py:95 weblate/accounts/views.py:452
msgid "User registration"
msgstr "使用者註冊"

#: weblate/accounts/views.py:110
msgid "Message could not be sent to administrator!"
msgstr "訊息無法發送給管理者！"

#: weblate/accounts/views.py:128
msgid "Message has been sent to administrator."
msgstr "訊息已發送給管理者。"

#: weblate/accounts/views.py:138
msgid "You cannot change demo account on the demo server."
msgstr "您不能在展示用的伺服器上更改展示用的帳戶。"

#: weblate/accounts/views.py:180
msgid "Your profile has been updated."
msgstr "您的個人資料已經更新。"

#: weblate/accounts/views.py:211
msgid "User profile"
msgstr "使用者設定檔"

#: weblate/accounts/views.py:236
msgid "Your account has been removed."
msgstr "您的帳戶已經移除。"

#: weblate/accounts/views.py:281 weblate/html/accounts/contact.html.py:6
#: weblate/html/accounts/contact.html:21
msgid "Contact"
msgstr "連絡人"

#: weblate/accounts/views.py:316 weblate/html/accounts/hosting.html.py:7
msgid "Hosting"
msgstr "主機"

#: weblate/accounts/views.py:400 weblate/html/accounts/login.html.py:8
#: weblate/html/accounts/login.html:43 weblate/html/base.html.py:111
msgid "Login"
msgstr "登入"

#: weblate/accounts/views.py:410
msgid "Thanks for using Weblate!"
msgstr "感謝您使用 Weblate！"

#: weblate/accounts/views.py:474 weblate/html/accounts/email.html.py:16
msgid "Register email"
msgstr "註冊電子郵件"

#: weblate/accounts/views.py:501
msgid "You have entered an invalid password."
msgstr "您輸入的密碼無效。"

#: weblate/accounts/views.py:524
msgid "Your password has been changed."
msgstr "您的密碼已變更。"

#: weblate/accounts/views.py:534 weblate/html/accounts/password.html.py:13
#: weblate/html/accounts/profile.html:192
msgid "Change password"
msgstr "變更密碼"

#: weblate/accounts/views.py:548
msgid "Can not reset password, email authentication is disabled!"
msgstr "無法重設密碼，Email 驗證功能已被停用！"

#: weblate/accounts/views.py:569 weblate/html/accounts/reset.html.py:7
#: weblate/html/accounts/reset.html:21
msgid "Password reset"
msgstr "重設密碼"

#: weblate/billing/admin.py:51 weblate/html/accounts/user.html.py:30
#: weblate/html/base.html:91 weblate/trans/models/project.py:179
msgid "Projects"
msgstr "專案"

#: weblate/billing/models.py:69
#| msgid "Activity"
msgid "Active"
msgstr "啟用"

#: weblate/billing/models.py:70
msgid "Trial"
msgstr "試用"

#: weblate/billing/models.py:71
msgid "Expired"
msgstr "已過期"

#: weblate/billing/models.py:90
msgid "Changes in last month"
msgstr "近一個月的修改"

#: weblate/billing/models.py:94
msgid "Changes in last quarter"
msgstr "近三個月的修改"

#: weblate/billing/models.py:98
msgid "Changes in last year"
msgstr "過去一年的變更"

#: weblate/billing/models.py:106 weblate/trans/admin.py:46
msgid "VCS repositories"
msgstr "VCS 儲存庫"

#: weblate/billing/models.py:112 weblate/trans/admin.py:50
msgid "Source strings"
msgstr "源字串"

#: weblate/billing/models.py:118 weblate/trans/admin.py:54
msgid "Source words"
msgstr "原文"

#: weblate/billing/models.py:124 weblate/html/accounts/profile.html.py:21
#: weblate/html/accounts/profile.html:39 weblate/html/language.html.py:6
#: weblate/html/languages.html:6 weblate/lang/models.py:405
#: weblate/lang/views.py:35 weblate/trans/admin.py:58
#: weblate/trans/forms.py:802
msgid "Languages"
msgstr "語言"

#: weblate/html/403.html:5 weblate/trans/views/basic.py:401
msgid "Permission Denied"
msgstr "授權已被拒絕"

#: weblate/html/403.html:11
msgid "You don't have privileges to display this page."
msgstr "您沒有顯示此頁面的權限。"

#: weblate/html/403.html:14
msgid "Login to Weblate"
msgstr "登入 Weblate"

#: weblate/html/403.html:20 weblate/html/404.html.py:15
msgid ""
"However the following translation projects are available on this server:"
msgstr "不管怎樣，隨後是該伺服器上還可以翻譯的專案："

#: weblate/html/404.html:5 weblate/trans/views/basic.py:386
msgid "Page Not Found"
msgstr "查無頁面"

#: weblate/html/404.html:11
msgid "The page you are looking for was not found."
msgstr "查無您尋找的頁面。"

#: weblate/html/500.html:5 weblate/trans/views/basic.py:417
msgid "Internal Server Error"
msgstr "伺服器內部錯誤"

#: weblate/html/500.html:9
msgid "Server Error"
msgstr "伺服器錯誤"

#: weblate/html/500.html:12
msgid ""
"The server had serious problems while serving your request. We've just sent "
"our trained monkeys to fix the issue."
msgstr ""
"伺服器在您請求服務時有了嚴重的問題。我們剛派了我們受過訓練的猴子去修復問題。"

#: weblate/html/about.html:5 weblate/html/about.html.py:13
#: weblate/html/footer.html:6 weblate/trans/views/basic.py:430
msgid "About Weblate"
msgstr "關於 Weblate"

#: weblate/html/about.html:16
msgid ""
"Weblate is a web based translation tool with tight version control "
"integration. It features simple and clean user interface, propagation of "
"translations across components, quality checks and automatic linking to "
"source files."
msgstr ""
"Weblate 是一個以 web 為基礎的翻譯工具與緊密的版本控制。它特點是有單純和簡潔的"
"使用者界面，翻譯組成元件橫越傳輸、品質的檢查以及自動連接到源文檔。"

#: weblate/html/about.html:18 weblate/html/accounts/contact.html.py:13
#, python-format
msgid ""
"If you are looking for support for Weblate or want to file bug reports check "
"its website at <a href=\"%(weblate_url)s\">weblate.org</a>."
msgstr ""
"如果您正在尋找對  Weblate 的支援，或想到網站查對檔案的錯誤回報 <a href="
"\"%(weblate_url)s\">weblate.org</a>."

#: weblate/html/about.html:20
msgid ""
"Weblate is free software created by volunteers, but you can still support "
"them financially."
msgstr "Weblate 是自由軟體，由志願者所建立，但是您仍然可以財務支援他們。"

#: weblate/html/about.html:24
msgid "Fund Weblate!"
msgstr "資助 Weblate！"

#: weblate/html/about.html:25 weblate/html/footer.html.py:9
msgid "Donate to Weblate!"
msgstr "捐贈 Weblate！"

#: weblate/html/about.html:32
msgid "Hosting translations"
msgstr "翻譯主機"

#: weblate/html/about.html:35
msgid ""
"This Weblate instance hosts translations for various free software projects."
msgstr "此 Weblate 實例主機給各種的自由軟體專案翻譯。"

#: weblate/html/about.html:36
msgid ""
"We can host your project as well, if you are interested, please contact us."
msgstr "我們可以良好地託管您的專案，如果您有興趣，請連絡我們。"

#: weblate/html/about.html:39 weblate/html/accounts/hosting.html.py:48
msgid ""
"Commercial hosting is possible as well, our price starts at 19 EUR per "
"project and month, please get in touch with us for more details."
msgstr "我們也提供商用託管服務，每個月 19 歐元起，詳情歡迎聯繫我們。"

#: weblate/html/about.html:43 weblate/html/accounts/hosting.html.py:20
#: weblate/html/index.html:94
msgid "Ask for project hosting"
msgstr "詢問專案主機"

#: weblate/html/about.html:44
msgid "View hosting plans"
msgstr "查看託管服務方案"

#: weblate/html/about.html:45 weblate/html/accounts/hosting.html.py:53
msgid "Contact us for commercial hosting"
msgstr "商務主機聯絡我們"

#: weblate/html/about.html:52
msgid "Versions"
msgstr "版本"

#: weblate/html/about.html:55
msgid "This site is built using following projects:"
msgstr "這個網站的建構是使用以下的專案："

#: weblate/html/accounts/contact.html:12
msgid "You can contact maintainers of this server here."
msgstr "您可以在這裡連絡到這台伺服器的維護者。"

#: weblate/html/accounts/contact.html:27 weblate/html/accounts/hosting.html:25
msgid "Send"
msgstr "發送"

#: weblate/html/accounts/email-sent.html:5 weblate/html/accounts/login.html:68
#: weblate/html/accounts/register.html:8
msgid "Registration"
msgstr "註冊"

#: weblate/html/accounts/email-sent.html:11
msgid "Registration almost complete"
msgstr "註冊即將完成"

#: weblate/html/accounts/email-sent.html:14
msgid ""
"Thank you for registering. You will very soon receive an email with a "
"confirmation link. Please follow this link in order to complete your "
"registration."
msgstr ""
"感謝您註冊。您將會很快收到一封有確認連結的電子郵件。請隨此連結完成您的註冊。"

#: weblate/html/accounts/email-sent.html:16
msgid ""
"Please note that the confirmation link has limited validity. In case it does "
"not work, please register again."
msgstr "請注意，確認連結具有時效性。若連結已無法使用，請重新註冊。"

#: weblate/html/accounts/email-sent.html:20
#, python-format
msgid ""
"If you don't receive it shortly, please check your spam folder or retry the "
"registration. If the problem persists, please <a href=\"%(contact_url)s?"
"subject=Registration problems\">contact us</a>."
msgstr ""
"如果您沒有收到，請檢查您的垃圾郵件夾，或者試著重新註冊。如果問題仍然存在，請 "
"<a href=\"%(contact_url)s?subject=Registration problems\">連絡我們</a>。"

#: weblate/html/accounts/email.html:10 weblate/html/accounts/register.html:19
#: weblate/html/accounts/reset.html:16
msgid "Please fix errors in the registration form."
msgstr "請修正在註冊表中的錯誤。"

#: weblate/html/accounts/email.html:22 weblate/html/accounts/profile.html:352
msgid ""
"By registering you agree to use your name and email in the commits and "
"provide your contribution under license defined by each translated project."
msgstr ""
"經過註冊表示您同意在提交時使用您的姓名和 email，並且在您所定義的授權下提供每"
"個翻譯專案。"

#: weblate/html/accounts/email.html:26 weblate/html/accounts/register.html:36
#: weblate/html/base.html.py:109
msgid "Register"
msgstr "註冊"

#: weblate/html/accounts/hosting.html:12
msgid ""
"Please check in advance whether your project is eligible for project hosting "
"on this site."
msgstr "請事先檢查您的專案，是否有資格在這個網站上獲得專案託管。"

#: weblate/html/accounts/hosting.html:33
msgid "Conditions for free hosting"
msgstr "免費主機的條件"

#: weblate/html/accounts/hosting.html:36
msgid ""
"Translated content has to be released under <a href=\"http://en.wikipedia."
"org/wiki/Free_software_license\">free license</a>."
msgstr ""
"已翻譯的內容必須在 <a href=\"http://en.wikipedia.org/wiki/"
"Free_software_license\">free license</a> 之下發行。"

#: weblate/html/accounts/hosting.html:37
msgid ""
"Source code has to be publicly available in supported version control system."
msgstr "原始程式碼必須公開地提供支援版本控制系統。"

#: weblate/html/accounts/hosting.html:38
msgid "There is no guarantee for service availability or quality."
msgstr "在那方面是不能保證服務的有效性和品質。"

#: weblate/html/accounts/hosting.html:44
msgid "Commercial hosting"
msgstr "商務主機"

#: weblate/html/accounts/login.html:14
msgid "This username/password combination was not found. Please try again."
msgstr "找不到此組使用者名稱/密碼。請再試一次。"

#: weblate/html/accounts/login.html:18
msgid ""
"To test Weblate, you can login as <code>demo</code> user with password "
"<code>demo</code>."
msgstr ""
"若要測試 Weblate，您可以用使用者 <code>demo</code>，密碼 <code>demo</code> 登"
"入。"

#: weblate/html/accounts/login.html:27
msgid "Password login"
msgstr "登入密碼"

#: weblate/html/accounts/login.html:35
#, python-format
msgid "Forgot your password? You can <a href=\"%(reset_url)s\">reset it</a>."
msgstr "忘記了您的密碼嗎？您可以 <a href=\"%(reset_url)s\">重設</a>。"

#: weblate/html/accounts/login.html:55
msgid "Third party login"
msgstr "第三方登入"

#: weblate/html/accounts/login.html:73
#, python-format
msgid ""
"Do not have an account yet? You can <a href=\"%(register_url)s\">register</"
"a>."
msgstr "還沒有帳號嗎？您可以 <a href=\"%(register_url)s\">註冊</a>。"

#: weblate/html/accounts/password.html:6 weblate/html/accounts/profile.html:8
#: weblate/html/accounts/removal.html:6 weblate/html/base.html.py:102
msgid "Your profile"
msgstr "您的設定檔"

#: weblate/html/accounts/password.html:16
msgid ""
"Please enter your new password twice so we can verify you typed it in "
"correctly."
msgstr "請輸入您的新密碼兩次，這樣我們才能驗證您的輸入正確。"

#: weblate/html/accounts/password.html:25
msgid "Change my password"
msgstr "更改我的密碼"

#: weblate/html/accounts/profile.html:14 weblate/trans/views/files.py:88
msgid "Please fix errors in the form."
msgstr "請修正錯誤的形式。"

#: weblate/html/accounts/profile.html:22 weblate/html/accounts/profile.html:70
msgid "Preferences"
msgstr "優先的"

#: weblate/html/accounts/profile.html:23
msgid "Subscriptions"
msgstr "訂閱"

#: weblate/html/accounts/profile.html:24 weblate/html/accounts/profile.html:150
msgid "Account"
msgstr "帳號"

#: weblate/html/accounts/profile.html:25
msgid "Authentication"
msgstr "認證"

#: weblate/html/accounts/profile.html:26
msgid "Profile"
msgstr "設定檔"

#: weblate/html/accounts/profile.html:27 weblate/html/accounts/profile.html:349
msgid "Licenses"
msgstr "授權"

#: weblate/html/accounts/profile.html:28 weblate/html/accounts/profile.html:297
msgid "API access"
msgstr "API 存取"

#: weblate/html/accounts/profile.html:30
msgid "Billing"
msgstr "帳單"

#: weblate/html/accounts/profile.html:44 weblate/html/accounts/profile.html:76
#: weblate/html/accounts/profile.html:119
#: weblate/html/accounts/profile.html:140
#: weblate/html/accounts/profile.html:155 weblate/html/edit_dictionary.html:23
#: weblate/html/js/detail.html.py:57 weblate/html/js/detail.html:69
#: weblate/html/translate.html.py:120 weblate/html/translate.html:301
msgid "Save"
msgstr "儲存"

#: weblate/html/accounts/profile.html:50 weblate/html/accounts/profile.html:82
#: weblate/html/accounts/profile.html:125
#: weblate/html/accounts/profile.html:161
#: weblate/html/accounts/profile.html:234
#: weblate/html/accounts/profile.html:279
#: weblate/html/accounts/profile.html:334
#: weblate/html/accounts/profile.html:384
msgid "Description"
msgstr "敘述"

#: weblate/html/accounts/profile.html:53
msgid ""
"Choose which languages you prefer to translate. These will be offered to you "
"on the dashboard to have easier access to chosen translations."
msgstr "選擇您希望翻譯的語言。這些將提供在您的操控板上更方便選擇翻譯。"

#: weblate/html/accounts/profile.html:56
msgid ""
"The secondary languages are shown next to the source string when translating."
msgstr "翻譯時，次要語言顯示在源文字串旁。"

#: weblate/html/accounts/profile.html:60 weblate/html/accounts/profile.html:89
#: weblate/html/accounts/profile.html:131
#: weblate/html/accounts/profile.html:166
#: weblate/html/accounts/profile.html:239
#: weblate/html/accounts/profile.html:284
#: weblate/html/admin/performance.html:23
#: weblate/html/admin/performance.html:32 weblate/html/base.html.py:98
#: weblate/html/check.html:42 weblate/html/check_project.html.py:43
#: weblate/html/check_subproject.html:44 weblate/html/checks.html.py:36
#: weblate/html/footer.html:8
msgid "Documentation"
msgstr "說明文件"

#: weblate/html/accounts/profile.html:85
msgid "Customize Weblate behavior to match your personal preferences."
msgstr "自訂 Weblate 以符合您的個人偏好。"

#: weblate/html/accounts/profile.html:101
msgid "Managed projects"
msgstr "己管理專案"

#: weblate/html/accounts/profile.html:108
msgid ""
"You will automatically receive important notifications on managed projects."
msgstr "您將會自動收到於己管理專案的重要通知。"

#: weblate/html/accounts/profile.html:127
msgid "You will receive chosen notifications via email for all your languages."
msgstr "您會收到，在您所有的翻譯語言選擇的電子郵件通知。"

#: weblate/html/accounts/profile.html:128
msgid ""
"Subscribed projects are also shown on dashboard, so choose all projects you "
"want to translate."
msgstr "訂閱的專案將會顯示於控式面板，故請挑選您想翻譯的所有專案。"

#: weblate/html/accounts/profile.html:135
msgid "Subscription settings"
msgstr "訂閱設定"

#: weblate/html/accounts/profile.html:163
msgid "Your name and email will appear as author on the commits."
msgstr "您的姓名和電子郵件將會在提交上顯示為作者。"

#: weblate/html/accounts/profile.html:176
msgid "User identities"
msgstr "使用者身份"

#: weblate/html/accounts/profile.html:178
msgid ""
"You can manage identities which are associated to this account and which can "
"be used to log in."
msgstr "您可以管理它哪些被關聯到此帳號，並可以用於登入的身份。。"

#: weblate/html/accounts/profile.html:179
msgid "Currently associated:"
msgstr "目前已關聯："

#: weblate/html/accounts/profile.html:183
msgid "Identity"
msgstr "識別"

#: weblate/html/accounts/profile.html:184
msgid "User ID"
msgstr "使用者代號"

#: weblate/html/accounts/profile.html:185
#: weblate/html/last-changes-content.html:10
msgid "Action"
msgstr "動作"

#: weblate/html/accounts/profile.html:192
msgid "Set password"
msgstr "設定密碼"

#: weblate/html/accounts/profile.html:201
msgid "Disconnect"
msgstr "中斷連線"

#: weblate/html/accounts/profile.html:211
msgid "Add new association:"
msgstr "增加新的關聯："

#: weblate/html/accounts/profile.html:221
msgid "Removal"
msgstr "移動"

#: weblate/html/accounts/profile.html:224 weblate/html/accounts/removal.html:11
msgid "Removal of the account deletes all your private data."
msgstr "移動該帳號會刪除您的所有私人資料。"

#: weblate/html/accounts/profile.html:227
msgid "Remove my account"
msgstr "移除我的帳號"

#: weblate/html/accounts/profile.html:236
msgid "You can configure how you will log in on this site."
msgstr "在此網站上您可以組態您將如何登入。"

#: weblate/html/accounts/profile.html:250
msgid "Your summary"
msgstr "您的摘要"

#: weblate/html/accounts/profile.html:258
msgid "Your public profile"
msgstr "您的公共設定檔"

#: weblate/html/accounts/profile.html:267
msgid "Your avatar"
msgstr "您的圖示"

#: weblate/html/accounts/profile.html:270
msgid "Avatars are provided using libravatar."
msgstr "圖示採用 libravatar。"

#: weblate/html/accounts/profile.html:281
msgid "Your public appearance on this site."
msgstr "您在這個網站上公用外觀。"

#: weblate/html/accounts/profile.html:302
msgid "Your personal API key:"
msgstr "您的 API Key："

#: weblate/html/accounts/profile.html:305
#| msgid "Generate"
msgid "Regenerate"
msgstr "重新產生"

#: weblate/html/accounts/profile.html:309
msgid "API root URL:"
msgstr "API 根 URL："

#: weblate/html/accounts/profile.html:313
msgid "API usage example:"
msgstr "API 使用範例："

#: weblate/html/accounts/profile.html:337
#, python-format
#| msgid ""
#| "Please enter a comma separated list of check flags, see <a href="
#| "\"{url}\">documentation</a> for more details."
msgid ""
"You can control Weblate using HTTP REST API. Please check <a href="
"\"%(api_doc)s\">API documentation</a> for more details."
msgstr ""
"您可以透過 HTTP REST API 來控制 Weblate，詳情請參閱 <a href=\"%(api_doc)s\">API 文件</a>。"

#: weblate/html/accounts/profile.html:356
msgid ""
"Following translations have explicitly specified their licensing and "
"copyright conditions:"
msgstr "接下來的翻譯已經明確地指明他們的授權和版權條件："

#: weblate/html/accounts/profile.html:359 weblate/html/data.html.py:25
#: weblate/html/data.html:56 weblate/html/data.html.py:94
#: weblate/html/list-projects.html:8 weblate/html/list-translations.html:7
#: weblate/trans/models/project.py:178 weblate/trans/models/subproject.py:117
#: weblate/trans/models/whiteboard.py:72
msgid "Project"
msgstr "專案"

#: weblate/html/accounts/profile.html:359
msgid "License"
msgstr "授權"

#: weblate/html/accounts/profile.html:386
msgid ""
"Please pay attention to the licensing information as these specify how "
"others are allowed to use your translations."
msgstr "請注意授權資訊，因為這些載明如何允許其他人使用您的翻譯。"

#: weblate/html/accounts/profile.html:402
#| msgid "Trailing space"
msgid "Billing plan"
msgstr "付費方案"

#: weblate/html/accounts/profile.html:407
#| msgid "Current password"
msgid "Current plan"
msgstr "目前方案"

#: weblate/html/accounts/profile.html:407
msgid "See other plans"
msgstr "檢視其他方案"

#: weblate/html/accounts/profile.html:408
msgid "Monthly price"
msgstr "月繳價格"

#: weblate/html/accounts/profile.html:409
msgid "Yearly price"
msgstr "年繳價格"

#: weblate/html/accounts/profile.html:410
#| msgid "String priority"
msgid "Strings limit"
msgstr "字串限制"

#: weblate/html/accounts/profile.html:415
#| msgid "Languages"
msgid "Languages limit"
msgstr "語言限制"

#: weblate/html/accounts/profile.html:420
#| msgid "Repository maintenance"
msgid "Repositories limit"
msgstr "Repository 限制"

#: weblate/html/accounts/profile.html:425
#| msgid "Projects"
msgid "Projects limit"
msgstr "專案限制"

#: weblate/html/accounts/profile.html:438
msgid "Invoices"
msgstr "收據"

#: weblate/html/accounts/profile.html:443
msgid "Invoice period"
msgstr "收據期間"

#: weblate/html/accounts/profile.html:444
msgid "Invoice amount"
msgstr "收據金額"

#: weblate/html/accounts/profile.html:445
#| msgid "Download source file"
msgid "Download invoice"
msgstr "下載收據"

#: weblate/html/accounts/profile.html:457
msgid "Not available"
msgstr "不可使用"

#: weblate/html/accounts/profile.html:462
#| msgid "No words found!"
msgid "No invoices found!"
msgstr "查無收據！"

#: weblate/html/accounts/register.html:16
msgid ""
"By registering you agree to use your name and email in version control "
"system commits and provide your contribution under license defined by each "
"translated project."
msgstr ""
"註冊代表您同意使用您的姓名與電子郵件於版本控制系統的送交中，並依各個您翻譯的"
"專案所使用的授權條款提供您的貢獻。"

#: weblate/html/accounts/register.html:29
msgid "Register using email"
msgstr "註冊使用的電子郵件"

#: weblate/html/accounts/register.html:48
msgid "Third party registration"
msgstr "第三方註冊"

#: weblate/html/accounts/register.html:64
#, python-format
msgid ""
"Sorry, but registrations on this site are disabled. You can <a href="
"\"%(contact_url)s\">contact us</a> for more details."
msgstr ""
"很抱歉，但這個網站上的註冊被停用。您可以<a href=\"%(contact_url)s\">連絡我們"
"</a>取得更多詳細資訊。"

#: weblate/html/accounts/removal.html:15
msgid "Account removal"
msgstr "移除帳號"

#: weblate/html/accounts/removal.html:17
msgid ""
"By pressing following button, your will no longer be able to use this "
"account."
msgstr "按下方的按鈕後，您將不能夠再使用此帳號。"

#: weblate/html/accounts/removal.html:21
msgid "Delete this account"
msgstr "刪除此帳號"

#: weblate/html/accounts/reset.html:13
msgid ""
"Forgotten your password? Enter your e-mail address below, and we'll e-mail "
"instructions for setting a new one."
msgstr ""
"忘記了您的密碼嗎？下面輸入您的電子郵件地址，我們會依指定的電子郵件發送一個新"
"的設定。"

#: weblate/html/accounts/reset.html:27
msgid "Reset my password"
msgstr "重設我的密碼"

#: weblate/html/accounts/user.html:43
msgid "Recent changes"
msgstr "最近的變更"

#: weblate/html/accounts/user.html:47
msgid "Browse all changes for user"
msgstr "瀏覽使用者變更"

#: weblate/html/activity-tab.html:5
msgid "Activity in last 30 days"
msgstr "在過去30天的活動"

#: weblate/html/activity-tab.html:8
msgid "Activity in last year"
msgstr "在過去一年中的活動"

#: weblate/html/admin/accounts/change_form.html:8
#: weblate/html/admin/trans/change_form.html:16
#, python-format
msgid ""
"Required fields are marked as bold, you can find more information in the <a "
"href=\"%(url)s\">documentation</a>."
msgstr ""
"必填欄位已被標記為粗體，您可以在<a href=\"%(url)s\">文件檔</a>中找到更多的資"
"訊。"

#: weblate/html/admin/custom-index.html:10
msgid "Reports"
msgstr "回報"

#: weblate/html/admin/custom-index.html:13 weblate/html/admin/report.html:4
#: weblate/html/admin/report.html.py:13
msgid "Status of repositories"
msgstr "資源庫狀態"

#: weblate/html/admin/custom-index.html:19 weblate/html/admin/ssh.html.py:4
#: weblate/html/admin/ssh.html:8
msgid "SSH keys"
msgstr "SSH 金鑰"

#: weblate/html/admin/custom-index.html:25
#: weblate/html/admin/performance.html:5 weblate/html/admin/performance.html:14
msgid "Performance report"
msgstr "效能報告"

#: weblate/html/admin/performance.html:9 weblate/html/admin/report.html.py:8
#: weblate/html/admin/ssh.html:8
msgid "Home"
msgstr "首頁"

#: weblate/html/admin/performance.html:9
msgid "Performance"
msgstr "效能"

#: weblate/html/admin/performance.html:20
msgid "Check"
msgstr "查核"

#: weblate/html/admin/performance.html:21 weblate/html/admin/report.html:8
#: weblate/html/js/detail.html.py:15
msgid "Status"
msgstr "狀態"

#: weblate/html/admin/performance.html:22
msgid "Result"
msgstr "結果"

#: weblate/html/admin/performance.html:40
msgid "Configuration errors"
msgstr "組態錯誤"

#: weblate/html/admin/performance.html:46
msgid "Name"
msgstr "名稱"

#: weblate/html/admin/report.html:17
#, python-format
msgid ""
"Not showing status of linked repository. Check <a href=\"#%(slug)s\">"
"%(repo)s</a> instead."
msgstr ""
"不顯示連結資源庫的狀態。以檢查 <a href=\"#%(slug)s\">%(repo)s</a> 為替代。"

#: weblate/html/admin/ssh.html:14
msgid "Public SSH key"
msgstr "公用 SSH 金鑰"

#: weblate/html/admin/ssh.html:15
msgid "Weblate currently uses following SSH key:"
msgstr "Weblate 目前使用隨後的 SSH 金鑰："

#: weblate/html/admin/ssh.html:22
msgid "Generate SSH key"
msgstr "產生 SSH 金鑰"

#: weblate/html/admin/ssh.html:23
msgid ""
"You don't seem to have existing SSH key, by pressing button below Weblate "
"will generate it for you."
msgstr "您似乎沒有現成的 SSH 金鑰，按下方按鈕 Weblate 會為您產生。"

#: weblate/html/admin/ssh.html:27 weblate/html/subproject.html.py:164
#: weblate/html/subproject.html:179
msgid "Generate"
msgstr "產生"

#: weblate/html/admin/ssh.html:33
msgid "Known host keys"
msgstr "已知的主機金鑰"

#: weblate/html/admin/ssh.html:40
msgid "Hostname"
msgstr "主機名稱"

#: weblate/html/admin/ssh.html:41
msgid "Key type"
msgstr "關鍵字類型"

#: weblate/html/admin/ssh.html:42
msgid "Fingerprint"
msgstr "特徵"

#: weblate/html/admin/ssh.html:55
msgid "Add host key"
msgstr "增加主機金鑰"

#: weblate/html/admin/ssh.html:56
msgid ""
"To access SSH hosts, its host key needs to be verified. You can get the host "
"key by entering a domain name or IP for the host in the form below."
msgstr ""
"要存取 SSH 主機，主機金鑰需要進行驗證。您可以透過下方的表格，輸入主機的網域名"
"稱或 IP 獲取主機金鑰。"

#: weblate/html/admin/ssh.html:60
msgid "Host:"
msgstr "主機："

#: weblate/html/admin/ssh.html:62
msgid "Port:"
msgstr "連接埠："

#: weblate/html/admin/ssh.html:64
msgid "Submit"
msgstr "送出"

#: weblate/html/admin/ssh.html:67
msgid "More information"
msgstr "更詳細的資訊"

#: weblate/html/admin/ssh.html:69
#, python-format
msgid ""
"You can find more information about setting up SSH keys in <a href="
"\"%(ssh_docs)s\">the Weblate manual</a>."
msgstr ""
"您可以在<a href=\"%(ssh_docs)s\"> Weblate 手冊 </a> 中，找到有關設置 SSH 金鑰"
"更詳細的資訊。"

#: weblate/html/admin/trans/change_form.html:18
msgid "Do not change this object here, please use Weblate interface instead."
msgstr "不要在此變更這個物件，請使用 Weblate 介面作為替代。"

#: weblate/html/admin/trans/change_form.html:22
#, python-format
msgid ""
"Importing a new translation can take some time, please check <a href="
"\"%(url)s\">our documentation</a> for information on how to improve this."
msgstr ""
"匯入一個新的翻譯可能需要一些時間，請查看 <a href=\"%(url)s\">我們的文件</a> "
"的資訊，如何改善此問題。"

#: weblate/html/base.html:68
msgid "Toggle navigation"
msgstr "切換導覽"

#: weblate/html/base.html:79 weblate/html/base.html.py:120
msgid "Dashboard"
msgstr "控制面板"

#: weblate/html/base.html:104
msgid "Administration"
msgstr "管理"

#: weblate/html/base.html:106
msgid "Logout"
msgstr "登出"

#: weblate/html/base.html:128
msgid ""
"Weblate does not support Microsoft Internet Explorer 8 and older, please use "
"some more recent browser like <a href=\"https://www.mozilla.org/firefox/"
"\">Firefox</a>."
msgstr ""
"Weblate 不支援 Microsoft Internet Explorer 8 及之前的版本，請使用最近的瀏覽器"
"如 <a href=\"https://www.mozilla.org/firefox/\">Firefox</a>。"

#: weblate/html/billing-used.html:5
#, python-format
#| msgid "Suggested by %(user)s"
msgid "Used %(used)s"
msgstr "已使用 %(used)s"

#: weblate/html/billing-used.html:7
#, python-format
#| msgid "%(position)s / %(total)s"
msgid "Used %(used)s from %(total)s"
msgstr "已使用 %(used)s，總共 %(total)s"

#: weblate/html/check.html:6 weblate/html/check_project.html.py:6
#: weblate/html/check_subproject.html:6 weblate/html/checks.html.py:6
#: weblate/html/js/detail.html:16
msgid "Checks"
msgstr "查核"

#: weblate/html/check.html:16 weblate/html/check_project.html.py:17
#: weblate/html/check_subproject.html:18 weblate/html/checks.html.py:15
msgid "Checks listing"
msgstr "查核清單"

#: weblate/html/check.html:26 weblate/html/check_project.html.py:27
#: weblate/html/check_subproject.html:28
msgid "No matching checks found!"
msgstr "未找到符合的查核！"

#: weblate/html/check.html:35 weblate/html/check_project.html.py:36
#: weblate/html/check_subproject.html:37
msgid "Check details"
msgstr "查核的詳細資訊"

#: weblate/html/checks.html:30
msgid "Information"
msgstr "資訊"

#: weblate/html/checks.html:32
msgid ""
"Customizable quality checks will help you in improving quality of "
"translations."
msgstr "可自訂的翻譯品質查核將幫助您提高翻譯品質。"

#: weblate/html/checks.html:33
msgid ""
"The checks can help you identify problematic translations or source strings "
"which are hard to translate."
msgstr "查核可以幫助您識別有問題的翻譯或很難翻譯的源文字串。"

#: weblate/html/data-root.html:5 weblate/html/index.html.py:48
#: weblate/html/share.html:29
msgid "Data export"
msgstr "資料匯出"

#: weblate/html/data-root.html:11 weblate/html/data.html.py:12
msgid "You can retrieve various data from Weblate in machine readable format."
msgstr "您可以從 Weblate 上，以機器能讀取的格式取回各種資料。"

#: weblate/html/data-root.html:14 weblate/html/data.html.py:15
msgid "RSS feeds"
msgstr "RSS 訂閱"

#: weblate/html/data-root.html:17 weblate/html/data.html.py:18
msgid ""
"To follow translation progress you can use RSS feeds which include all "
"important changes in translation."
msgstr ""
"要追蹤翻譯的進度，您可以使用 RSS 訂閱，其中包括了在翻譯中的所有重要變更。"

#: weblate/html/data-root.html:18 weblate/html/data.html.py:19
#, python-format
msgid ""
"More information about exported RSS feeds is available in <a href="
"\"%(rss_docs)s\">the documentation</a>."
msgstr ""
"在 <a href=\"%(rss_docs)s\">文件檔</a>，有更多關於匯出 RSS 訂閱可用的詳細資"
"訊。"

#: weblate/html/data-root.html:24 weblate/html/data.html.py:26
#: weblate/html/data.html:57 weblate/html/data.html.py:95
#: weblate/html/data.html:129
msgid "URL"
msgstr "網址"

#: weblate/html/data-root.html:25 weblate/html/data.html.py:27
#: weblate/html/data.html:58 weblate/html/data.html.py:96
msgid "Link"
msgstr "連結"

#: weblate/html/data-root.html:30 weblate/html/data.html.py:33
#: weblate/html/data.html:39
msgid "RSS"
msgstr "RSS"

#: weblate/html/data-root.html:35
msgid "Per project data"
msgstr "每個專案資料"

#: weblate/html/data-root.html:38
msgid ""
"There is more data exported per project, please check following links for "
"more information."
msgstr "有更多的資料匯出每個專案，更詳細的資訊請檢查以下連結。"

#: weblate/html/data-root.html:48 weblate/html/data.html.py:84
msgid "Notification hooks"
msgstr "接收通知"

#: weblate/html/data-root.html:51 weblate/html/data.html.py:87
#, python-format
msgid ""
"With notification hooks, Weblate will automatically import changes done by "
"your developers and will allow continuous translation. More information is "
"available in <a href=\"%(hooks_docs)s\">the documentation</a>."
msgstr ""
"經由接收通知，Weblate 會自動匯入您的開發者所做的變更，並且允許連續的翻譯。在 "
"<a href=\"%(hooks_docs)s\">說明文件</a> 可取得詳細的資訊。"

#: weblate/html/data.html:6
msgid "data exports"
msgstr "資料匯出"

#: weblate/html/data.html:45
msgid ""
"There are also per language RSS feeds available, you can construct them by "
"appending a language code to the above URLs."
msgstr "每個語言也有 RSS 供稿，附加語言碼到上述 URL 就可構建它們。"

#: weblate/html/data.html:47 weblate/html/index.html.py:50
#: weblate/html/stats.html:5 weblate/html/stats.html.py:66
#: weblate/html/translation.html:31 weblate/html/translation.html.py:292
msgid "Statistics"
msgstr "統計"

#: weblate/html/data.html:50
#, python-format
msgid ""
"Translation statistics for every component in the JSON format allow you to "
"use these data in other websites or tools. Format of the data is described "
"in <a href=\"%(api_docs)s\">the documentation</a>."
msgstr ""
"JSON 格式的各元件翻譯統計資訊使用可讓您在其他網站或工具可以使這些資料。 資料"
"的格式說明於 <a href=\"%(api_docs)s\">說明文件</a>。>。"

#: weblate/html/data.html:65 weblate/html/translation.html.py:137
msgid "Download"
msgstr "下載"

#: weblate/html/data.html:73
msgid ""
"For example getting stats for all translations in one component can be done "
"by:"
msgstr "例如取得某個元件的所有翻譯之狀態："

#: weblate/html/data.html:102 weblate/html/data.html.py:108
msgid "Hook"
msgstr "攔截"

#: weblate/html/data.html:114
msgid "For example telling Weblate to pull remote repository can be done by:"
msgstr "例如要叫 Weblate Pull 遠端 Repository："

#: weblate/html/data.html:123
msgid ""
"Weblate also supports direct notification from several code hosting sites:"
msgstr "Weblate 也支援從多個程式碼主機網站直接通知："

#: weblate/html/data.html:128
msgid "Hosting site"
msgstr "主機網站"

#: weblate/html/data.html:130 weblate/trans/models/advertisement.py:119
msgid "Note"
msgstr "備註"

#: weblate/html/data.html:137
msgid "Enable Weblate service hook in repository settings."
msgstr "在資源庫的設定中啟用 Weblate 服務攔截。"

#: weblate/html/dictionaries.html:7 weblate/html/dictionary.html.py:8
msgid "glossaries"
msgstr "詞彙表"

#: weblate/html/dictionaries.html:14 weblate/html/js/detail.html.py:14
#: weblate/html/languages.html:14 weblate/html/list-translations.html.py:7
#: weblate/lang/models.py:404 weblate/trans/forms.py:588
#: weblate/trans/forms.py:819 weblate/trans/models/whiteboard.py:84
msgid "Language"
msgstr "語言"

#: weblate/html/dictionaries.html:15 weblate/html/translation.html.py:98
#: weblate/html/translation.html:300
msgid "Words"
msgstr "單字"

#: weblate/html/dictionary.html:15
msgid "Browse"
msgstr "瀏覽"

#: weblate/html/dictionary.html:17
msgid "Add new word"
msgstr "加入新單字"

#: weblate/html/dictionary.html:20
msgid "Import glossary"
msgstr "匯入詞彙表"

#: weblate/html/dictionary.html:24
msgid "Export glossary"
msgstr "匯出詞彙表"

#: weblate/html/dictionary.html:27
msgid "Comma separated values (CSV)"
msgstr "以逗號分隔的數值 (CSV)"

#: weblate/html/dictionary.html:28
msgid "Gettext (PO)"
msgstr "Gettext (PO)"

#: weblate/html/dictionary.html:29
<<<<<<< HEAD
msgid "XML Localization Interchange File Format (XLIFF)"
msgstr ""
=======
msgid "XML Localisation Interchange File Format (XLIFF)"
msgstr "XML 在地化交換檔案格式 (XLIFF)"
>>>>>>> fc6c0523

#: weblate/html/dictionary.html:30
msgid "TermBase eXchange (TBX)"
msgstr "TermBase eXchange (TBX)"

#: weblate/html/dictionary.html:33 weblate/html/edit_dictionary.html.py:32
#: weblate/html/index.html:39 weblate/html/language.html.py:16
#: weblate/html/project.html:25 weblate/html/subproject.html.py:29
#: weblate/html/translate.html:165 weblate/html/translation.html.py:29
msgid "History"
msgstr "歷史"

#: weblate/html/dictionary.html:48 weblate/html/search.html.py:20
#: weblate/html/source-review.html:22 weblate/html/translate.html.py:103
#: weblate/html/translate.html:173 weblate/html/translate.html.py:268
#: weblate/html/translate.html:351 weblate/trans/forms.py:670
msgid "Source"
msgstr "原文"

#: weblate/html/dictionary.html:49 weblate/html/last-changes-content.html:11
#: weblate/html/translate.html:173 weblate/html/translate.html.py:230
#: weblate/html/translate.html:267 weblate/html/translate.html.py:352
#: weblate/trans/forms.py:198 weblate/trans/forms.py:671
msgid "Translation"
msgstr "翻譯"

#: weblate/html/dictionary.html:62 weblate/html/js/detail.html.py:17
#: weblate/html/js/detail.html:26 weblate/html/zen-units.html.py:15
msgid "Edit"
msgstr "編輯"

#: weblate/html/dictionary.html:69 weblate/html/list-comments.html.py:23
#: weblate/html/translate.html:217
msgid "Delete"
msgstr "刪除"

#: weblate/html/dictionary.html:78
msgid "No words found!"
msgstr "沒有找到單字！"

#: weblate/html/dictionary.html:88 weblate/html/js/detail.html.py:40
#: weblate/html/project.html:255 weblate/html/translate.html.py:380
msgid "Add"
msgstr "增加"

#: weblate/html/dictionary.html:100
msgid "Import"
msgstr "匯入"

#: weblate/html/dictionary.html:108
msgid "Browse all glossary changes"
msgstr "瀏覽詞彙庫的所有變更"

#: weblate/html/edit_dictionary.html:7
msgid "dictionaries"
msgstr "字典"

#: weblate/html/edit_dictionary.html:17
msgid "Change word"
msgstr "變更單字"

#: weblate/html/engage.html:10 weblate/html/engage.html.py:37
#, python-format
msgid "Get involved in %(project)s!"
msgstr "參與%(project)s!"

#: weblate/html/engage.html:11 weblate/html/engage.html.py:12
#, python-format
msgid ""
"Get involved in %(project)s, which is currently being translated into "
"%(languages)s languages using Weblate."
msgstr "參與的 %(project)s，目前使用 Weblate 正被翻譯為 %(languages)s 語言。"

#: weblate/html/engage.html:40
msgid "Hi, and thank you for your interest!"
msgstr "嗨，謝謝您的關心！"

#: weblate/html/engage.html:43
#, python-format
msgid ""
"%(project)s is being translated using <a href=\"%(weblate_url)s\">Weblate</"
"a>, a web tool designed to ease translating for both developers and "
"translators."
msgstr ""
"%(project)s 是使用 <a href=\"%(weblate_url)s\">Weblate</a> 為翻譯工具，給開發"
"者和翻譯者兩方，能輕易翻譯而設計的一個網路界面工具。"

#: weblate/html/engage.html:50
#, python-format
msgid ""
"If you would like to contribute to translation of %(project)s, you need to "
"<a href=\"%(reg_url)s\">register on this server</a>."
msgstr ""
"如果您想要為 %(project)s 的翻譯出力，您需要<a href=\"%(reg_url)s\">在此伺服器"
"上註冊</a> 。"

#: weblate/html/engage.html:54
msgid ""
"This translation is open only to limited group of translators, if you want "
"to contribute please get in touch with project maintainers."
msgstr "此翻譯僅開放有限群組的翻譯人員，若您想貢獻請與專案維護人員聯繫。"

#: weblate/html/engage.html:58
#, python-format
msgid ""
"Once you have activated your account just proceed to the <a href=\"%(url)s"
"\">translation section</a>."
msgstr "一旦您已啟動您的帳戶，即可著手 <a href=\"%(url)s\"> 翻譯章節</a>。"

#: weblate/html/footer.html:5
#, python-format
msgid "Powered by <a href=\"%(weblate_url)s\">Weblate %(version)s</a>"
msgstr "Powered by <a href=\"%(weblate_url)s\">Weblate %(version)s</a>"

#: weblate/html/footer.html:7
msgid "Contact us"
msgstr "連絡我們"

#: weblate/html/git-commit-info.html:3
#, python-format
msgid "Commit %(hash)s"
msgstr "提交 %(hash)s"

#: weblate/html/git-commit-info.html:4
#, python-format
msgid "Authored by %(author)s on %(date)s"
msgstr "由 %(author)s 撰寫於 %(date)s"

#: weblate/html/i18n.html:9
msgid ""
"Hold down \"Control\", or \"Command\" on a Mac, to select more than one."
msgstr "按住\"Control\"，或在 Mac 上按住\"Command\"可作多選。"

#: weblate/html/i18n.html:19
msgid "Acholi"
msgstr "Acholi"

#: weblate/html/i18n.html:20
msgid "Afrikaans"
msgstr "Afrikaans"

#: weblate/html/i18n.html:21
msgid "Akan"
msgstr "Akan"

#: weblate/html/i18n.html:22
msgid "Albanian"
msgstr "shqip"

#: weblate/html/i18n.html:23
msgid "Amharic"
msgstr "አማርኛ"

#: weblate/html/i18n.html:24
msgid "Angika"
msgstr "अंगिका"

#: weblate/html/i18n.html:25
msgid "Arabic"
msgstr "العربية"

#: weblate/html/i18n.html:26
msgid "Aragonese"
msgstr "aragonés"

#: weblate/html/i18n.html:27
msgid "Armenian"
msgstr "Հայերեն"

#: weblate/html/i18n.html:28
msgid "Assamese"
msgstr "অসমীয়া"

#: weblate/html/i18n.html:29
msgid "Asturian"
msgstr "asturianu"

#: weblate/html/i18n.html:30
#| msgid "Asturian"
msgid "Austrian German"
msgstr "奧地利德語"

#: weblate/html/i18n.html:31
msgid "Aymará"
msgstr "Aymar aru"

#: weblate/html/i18n.html:32
msgid "Azerbaijani"
msgstr "Азәрбајҹан дили"

#: weblate/html/i18n.html:33
msgid "Bashkir"
msgstr "巴什基爾語（башҡорт теле）"

#: weblate/html/i18n.html:34
msgid "Basque"
msgstr "Euskara"

#: weblate/html/i18n.html:35
msgid "Belarusian"
msgstr "беларуская мова"

#: weblate/html/i18n.html:36
msgid "Belarusian (latin)"
msgstr "Łacinka"

#: weblate/html/i18n.html:37
msgid "Bengali"
msgstr "孟加拉語（বাংলা）"

#: weblate/html/i18n.html:38
msgid "Bengali (India)"
msgstr "印度孟加拉語"

#: weblate/html/i18n.html:39
msgid "Bodo"
msgstr "बड़ो"

#: weblate/html/i18n.html:40
msgid "Bosnian"
msgstr "босански"

#: weblate/html/i18n.html:41
msgid "Breton"
msgstr "Brezhoneg"

#: weblate/html/i18n.html:42
msgid "Bulgarian"
msgstr "български език"

#: weblate/html/i18n.html:43
msgid "Burmese"
msgstr "緬甸語（မြန်မာဘာသာ）"

#: weblate/html/i18n.html:44
msgid "Catalan"
msgstr "català"

#: weblate/html/i18n.html:45
msgid "Central Khmer"
msgstr "ភាសាខ្មែរ"

#: weblate/html/i18n.html:46
msgid "Chamorro"
msgstr "查莫洛語（Chamoru）"

#: weblate/html/i18n.html:47
msgid "Cherokee"
msgstr "切羅基語（ᏣᎳᎩ ᎦᏬᏂᎯᏍᏗ）"

#: weblate/html/i18n.html:48
msgid "Chhattisgarhi"
msgstr "छत्तीसगढ़ी"

#: weblate/html/i18n.html:49
msgid "Chiga"
msgstr "奇加語（Kiga）"

#: weblate/html/i18n.html:50
msgid "Chinese"
msgstr "中文"

#: weblate/html/i18n.html:51
msgid "Chinese (China)"
msgstr "中文（中國）"

#: weblate/html/i18n.html:52
msgid "Chinese (Hong Kong)"
msgstr "中文（香港）"

#: weblate/html/i18n.html:53
msgid "Chinese (Taiwan)"
msgstr "中文（臺灣）"

#: weblate/html/i18n.html:54
msgid "Colognian"
msgstr "Kölsch"

#: weblate/html/i18n.html:55
msgid "Cornish"
msgstr "Kernewek"

#: weblate/html/i18n.html:56
msgid "Cree"
msgstr "克里語（Cree）"

#: weblate/html/i18n.html:57
msgid "Croatian"
msgstr "hrvatski"

#: weblate/html/i18n.html:58
msgid "Czech"
msgstr "čeština"

#: weblate/html/i18n.html:59
msgid "Danish"
msgstr "dansk"

#: weblate/html/i18n.html:60
msgid "Dogri"
msgstr "डोगरी"

#: weblate/html/i18n.html:61
msgid "Dutch"
msgstr "Nederlands"

#: weblate/html/i18n.html:62
msgid "Dutch (Belgium)"
msgstr "荷蘭語 (比利時)"

#: weblate/html/i18n.html:63
msgid "Dzongkha"
msgstr "རྫོང་ཁ་"

#: weblate/html/i18n.html:64
msgid "English"
msgstr "英語（English）"

#: weblate/html/i18n.html:65
msgid "English (Australia)"
msgstr "英語 (澳洲)"

#: weblate/html/i18n.html:66
msgid "English (Canada)"
msgstr "英語 (加拿大)"

#: weblate/html/i18n.html:67
msgid "English (South Africa)"
msgstr "英語 (南非)"

#: weblate/html/i18n.html:68
msgid "English (United Kingdom)"
msgstr "英語 (英國)"

#: weblate/html/i18n.html:69
msgid "English (United States)"
msgstr "英語（美國）"

#: weblate/html/i18n.html:70
msgid "Esperanto"
msgstr "Esperanto"

#: weblate/html/i18n.html:71
msgid "Estonian"
msgstr "Eesti keel"

#: weblate/html/i18n.html:72
msgid "Faroese"
msgstr "Føroyskt"

#: weblate/html/i18n.html:73
msgid "Filipino"
msgstr "Filipino"

#: weblate/html/i18n.html:74
msgid "Finnish"
msgstr "Suomi"

#: weblate/html/i18n.html:75
msgid "Franco-Provençal"
msgstr "法蘭克-普羅旺斯語（Arpetan）"

#: weblate/html/i18n.html:76
msgid "French"
msgstr "Français"

#: weblate/html/i18n.html:77
msgid "Frisian"
msgstr "Frysk"

#: weblate/html/i18n.html:78
msgid "Friulian"
msgstr "Furlan"

#: weblate/html/i18n.html:79
msgid "Fulah"
msgstr "Fulani"

#: weblate/html/i18n.html:80
msgid "Gaelic"
msgstr "Goidelic"

#: weblate/html/i18n.html:81
msgid "Galician"
msgstr "Galego"

#: weblate/html/i18n.html:82
msgid "Georgian"
msgstr "ქართული"

#: weblate/html/i18n.html:83
msgid "German"
msgstr "Deutsch"

#: weblate/html/i18n.html:84
msgid "Greek"
msgstr "ελληνικά"

#: weblate/html/i18n.html:85
msgid "Greenlandic"
msgstr "kalaallisut"

#: weblate/html/i18n.html:86
msgid "Gujarati"
msgstr "ગુજરાતી"

#: weblate/html/i18n.html:87
msgid "Gun"
msgstr "Fon gbè"

#: weblate/html/i18n.html:88
msgid "Haitian"
msgstr "kreyòl ayisyen"

#: weblate/html/i18n.html:89
msgid "Hausa"
msgstr "هَوُسَ"

#: weblate/html/i18n.html:90
msgid "Hawaiian"
msgstr "夏威夷語（ʻŌlelo Hawaiʻi）"

#: weblate/html/i18n.html:91
msgid "Hebrew"
msgstr "עִבְרִית ʿIvrit"

#: weblate/html/i18n.html:92
msgid "Hindi"
msgstr "हिन्दी"

#: weblate/html/i18n.html:93
msgid "Hungarian"
msgstr "magyar nyelv"

#: weblate/html/i18n.html:94
msgid "Icelandic"
msgstr "íslenska"

#: weblate/html/i18n.html:95
msgid "Indonesian"
msgstr "印尼語（Bahasa Indonesia）"

#: weblate/html/i18n.html:96
msgid "Interlingua"
msgstr "Interlingua"

#: weblate/html/i18n.html:97
msgid "Irish"
msgstr "Gaeilge"

#: weblate/html/i18n.html:98
msgid "Italian"
msgstr "Italiano"

#: weblate/html/i18n.html:99
msgid "Japanese"
msgstr "日本語"

#: weblate/html/i18n.html:100
msgid "Javanese"
msgstr "Javanese"

#: weblate/html/i18n.html:101
msgid "Kannada"
msgstr "ಕನ್ನಡ"

#: weblate/html/i18n.html:102
msgid "Kashubian"
msgstr "Kaszëbsczi jãzëk"

#: weblate/html/i18n.html:103
msgid "Kazakh"
msgstr "哈薩克語（қазақ тілі）"

#: weblate/html/i18n.html:104
msgid "Kirghiz"
msgstr "Кыргыз тили"

#: weblate/html/i18n.html:105
msgid "Kinyarwanda"
msgstr "Ikinyarwanda"

#: weblate/html/i18n.html:106
msgid "Klingon"
msgstr "克林貢語（tlhIngan Hol）"

#: weblate/html/i18n.html:107
msgid "Klingon (pIqaD)"
msgstr "Klingon (pIqaD)"

#: weblate/html/i18n.html:108
msgid "Korean"
msgstr "韓語（한국어）"

#: weblate/html/i18n.html:109
msgid "Kurdish"
msgstr "كوردی"

#: weblate/html/i18n.html:110
msgid "Kurdish Sorani"
msgstr "کوردیی ناوەندی"

#: weblate/html/i18n.html:111
msgid "Kyrgyz"
msgstr "Кыргыз"

#: weblate/html/i18n.html:112
msgid "Lao"
msgstr "ພາສາລາວ"

#: weblate/html/i18n.html:113
msgid "Latvian"
msgstr "latviešu valoda"

#: weblate/html/i18n.html:114
msgid "Limburgish"
msgstr "Lèmbörgs"

#: weblate/html/i18n.html:115
msgid "Lingala"
msgstr "Lingála"

#: weblate/html/i18n.html:116
msgid "Lithuanian"
msgstr "lietuvių"

#: weblate/html/i18n.html:117
msgid "Lojban"
msgstr "Lojban"

#: weblate/html/i18n.html:118
msgid "Low German"
msgstr "低地德語（Plattdüütsch）"

#: weblate/html/i18n.html:119
msgid "Luxembourgish"
msgstr "Lëtzebuergesch"

#: weblate/html/i18n.html:120
msgid "Macedonian"
msgstr "македонски јазик"

#: weblate/html/i18n.html:121
msgid "Maithili"
msgstr "मैथिली"

#: weblate/html/i18n.html:122
msgid "Malagasy"
msgstr "Malagasy"

#: weblate/html/i18n.html:123
msgid "Malay"
msgstr "Bahasa Melayu"

#: weblate/html/i18n.html:124
msgid "Malayalam"
msgstr "മലയാളം"

#: weblate/html/i18n.html:125
msgid "Maltese"
msgstr "Malti"

#: weblate/html/i18n.html:126
msgid "Mandinka"
msgstr "لغة مندنكا"

#: weblate/html/i18n.html:127
msgid "Manipuri"
msgstr "মেইতেই লোন্"

#: weblate/html/i18n.html:128
msgid "Maori"
msgstr "Māori"

#: weblate/html/i18n.html:129
msgid "Mapudungun"
msgstr "Mapuche"

#: weblate/html/i18n.html:130
msgid "Marathi"
msgstr "मराठी"

#: weblate/html/i18n.html:131
msgid "Mongolian"
msgstr "蒙古語（Монгол хэл）"

#: weblate/html/i18n.html:132
msgid "Morisyen"
msgstr "Kreol Morisyen"

#: weblate/html/i18n.html:133
msgid "N'Ko"
msgstr "N'Ko"

#: weblate/html/i18n.html:134
msgid "Nahuatl languages"
msgstr "nāhuatl"

#: weblate/html/i18n.html:135
msgid "Neapolitan"
msgstr "Nnapulitano"

#: weblate/html/i18n.html:136
msgid "Nepali"
msgstr "नेपाली"

#: weblate/html/i18n.html:137
msgid "Northern Sami"
msgstr "davvisámegiella"

#: weblate/html/i18n.html:138
msgid "Norwegian (old code)"
msgstr "Norsk (gamle koden)"

#: weblate/html/i18n.html:139
msgid "Norwegian Bokmål"
msgstr "Norsk bokmål"

#: weblate/html/i18n.html:140
msgid "Norwegian Nynorsk"
msgstr "書面挪威語（Norsk bokmål）"

#: weblate/html/i18n.html:141
msgid "Nyanja"
msgstr "尼揚賈語（Nyanja）"

#: weblate/html/i18n.html:142
msgid "Occitan"
msgstr "Lenga d'òc"

#: weblate/html/i18n.html:143
msgid "Ojibwe"
msgstr "奧傑布瓦語（Ojibwe）"

#: weblate/html/i18n.html:144
msgid "Oriya"
msgstr "ଓଡ଼ିଆ oṛiā"

#: weblate/html/i18n.html:145
msgid "Ossetian"
msgstr "奧塞提亞語（Ирон æвзаг）"

#: weblate/html/i18n.html:146
msgid "Papiamento"
msgstr "Papiamento"

#: weblate/html/i18n.html:147
msgid "Pedi"
msgstr "Pedi"

#: weblate/html/i18n.html:148
msgid "Persian"
msgstr "فارسی"

#: weblate/html/i18n.html:149
msgid "Piemontese"
msgstr "Piemontèis"

#: weblate/html/i18n.html:150
msgid "Polish"
msgstr "język polski"

#: weblate/html/i18n.html:151
msgid "Portuguese"
msgstr "português"

#: weblate/html/i18n.html:152
msgid "Portuguese (Brazil)"
msgstr "brasileiro"

#: weblate/html/i18n.html:153
msgid "Portuguese (Portugal)"
msgstr "Portuguesa"

#: weblate/html/i18n.html:154
msgid "Punjabi"
msgstr "ਪੰਜਾਬੀ"

#: weblate/html/i18n.html:155
msgid "Pushto"
msgstr "پښتو"

#: weblate/html/i18n.html:156
msgid "Romanian"
msgstr "limba română"

#: weblate/html/i18n.html:157
msgid "Romansh"
msgstr "Rumantsch"

#: weblate/html/i18n.html:158
msgid "Russian"
msgstr "Русский язык"

#: weblate/html/i18n.html:159
msgid "Santali"
msgstr "Satār"

#: weblate/html/i18n.html:160
msgid "Sardinian"
msgstr "sardu"

#: weblate/html/i18n.html:161
msgid "Scots"
msgstr "Scots"

#: weblate/html/i18n.html:162
msgid "Serbian"
msgstr "српски"

#: weblate/html/i18n.html:163
msgid "Serbian (cyrillic)"
msgstr "српска ћирилица"

#: weblate/html/i18n.html:164
msgid "Serbian (latin)"
msgstr "српски srpski"

#: weblate/html/i18n.html:165
msgid "Serbo-Croatian"
msgstr "塞爾維亞-克羅埃西亞語"

#: weblate/html/i18n.html:166
msgid "Simplified Chinese"
msgstr "中文（简体中文）"

#: weblate/html/i18n.html:167
msgid "Sindhi"
msgstr "سنڌي"

#: weblate/html/i18n.html:168
msgid "Sinhala"
msgstr "සිංහල"

#: weblate/html/i18n.html:169
msgid "Slovak"
msgstr "slovenčina"

#: weblate/html/i18n.html:170
msgid "Slovenian"
msgstr "slovenščina"

#: weblate/html/i18n.html:171
msgid "Somali"
msgstr "索馬利亞語（Af-Soomaali）"

#: weblate/html/i18n.html:172
msgid "Songhai languages"
msgstr "Songhai"

#: weblate/html/i18n.html:173
msgid "Sotho"
msgstr "Sesotho"

#: weblate/html/i18n.html:174
msgid "Spanish"
msgstr "español"

#: weblate/html/i18n.html:175
msgid "Spanish (Argentina)"
msgstr "西班牙語（阿根廷）"

#: weblate/html/i18n.html:176
msgid "Sundanese"
msgstr "巽他語（Basa Sunda）"

#: weblate/html/i18n.html:177
msgid "Swahili"
msgstr "Kiswahili"

#: weblate/html/i18n.html:178
msgid "Swedish"
msgstr "svenska"

#: weblate/html/i18n.html:179
msgid "Swiss High German"
msgstr "瑞士高地德語（Schweizerhochdeutsch）"

#: weblate/html/i18n.html:180
msgid "Tagalog"
msgstr "Tagalog"

#: weblate/html/i18n.html:181
msgid "Tajik"
msgstr "塔吉克語（Tоҷикӣ）"

#: weblate/html/i18n.html:182
msgid "Tamil"
msgstr "தமிழ்"

#: weblate/html/i18n.html:183
msgid "Tatar"
msgstr "韃靼語（татарча）"

#: weblate/html/i18n.html:184
msgid "Telugu"
msgstr "తెలుగు"

#: weblate/html/i18n.html:185
msgid "Thai"
msgstr "ภาษาไทย"

#: weblate/html/i18n.html:186
msgid "Tibetan"
msgstr "བོད་སྐད་"

#: weblate/html/i18n.html:187
msgid "Tigrinya"
msgstr "ትግርኛ"

#: weblate/html/i18n.html:188
msgid "Traditional Chinese"
msgstr "中文/正體中文"

#: weblate/html/i18n.html:189
msgid "Tsonga"
msgstr "松加語（Xitsonga）"

#: weblate/html/i18n.html:190
msgid "Turkish"
msgstr "Türkçe"

#: weblate/html/i18n.html:191
msgid "Turkmen"
msgstr "Türkmen dili"

#: weblate/html/i18n.html:192
msgid "Uighur"
msgstr "ئۇيغۇر تىلى‎"

#: weblate/html/i18n.html:193
msgid "Ukrainian"
msgstr "українська мова"

#: weblate/html/i18n.html:194
msgid "Urdu"
msgstr "اردو"

#: weblate/html/i18n.html:195
msgid "Uzbek"
msgstr "烏茲別克語（Ўзбекча）"

#: weblate/html/i18n.html:196
msgid "Uzbek (latin)"
msgstr "oʻzbek tili"

#: weblate/html/i18n.html:197
msgid "Valencian"
msgstr "Valencià"

#: weblate/html/i18n.html:198
msgid "Venda"
msgstr "Tshivenḓa"

#: weblate/html/i18n.html:199
msgid "Venetian"
msgstr "威尼托語（Venetic）"

#: weblate/html/i18n.html:200
msgid "Vietnamese"
msgstr "Tiếng Việt"

#: weblate/html/i18n.html:201
msgid "Walloon"
msgstr "Walon"

#: weblate/html/i18n.html:202
msgid "Welsh"
msgstr "Cymraeg"

#: weblate/html/i18n.html:203
msgid "West Flemish"
msgstr "West-Vlaams"

#: weblate/html/i18n.html:204
msgid "Wolof"
msgstr "Wolof"

#: weblate/html/i18n.html:205
msgid "Yakut"
msgstr "Саха тыла"

#: weblate/html/i18n.html:206
msgid "Yiddish"
msgstr "意第緒語（ייִדיש‎）"

#: weblate/html/i18n.html:207
msgid "Yoruba"
msgstr "Èdè Yorùbá"

#: weblate/html/i18n.html:208
msgid "Zulu"
msgstr "isiZulu"

#: weblate/html/index.html:11
#, python-format
msgid "This site runs <a href=\"%(weblate_url)s\">Weblate</a> demo server."
msgstr "此網站運作於 <a href=\"%(weblate_url)s\">Weblate</a> 的展示伺服器。"

#: weblate/html/index.html:13
#, python-format
msgid ""
"This site runs <a href=\"%(weblate_url)s\">Weblate</a> for translating the "
"software projects listed below."
msgstr ""
"此網站運作於 <a href=\"%(weblate_url)s\"> Weblate</a>，為下方列出的軟體專案翻"
"譯。"

#: weblate/html/index.html:15
msgid ""
"You need to be logged in for translating, otherwise you can only make "
"suggestions."
msgstr "您需要登入翻譯，否則您只能提出建議。"

#: weblate/html/index.html:38 weblate/html/index.html.py:118
#: weblate/html/search-form.html:6 weblate/html/search-form.html.py:11
#: weblate/html/search.html:6 weblate/html/translate.html.py:164
#: weblate/html/translate.html:253 weblate/html/translation.html.py:28
#: weblate/html/translation.html:253 weblate/html/translation.html.py:258
msgid "Search"
msgstr "搜尋"

#: weblate/html/index.html:40 weblate/html/language.html.py:17
#: weblate/html/project.html:26 weblate/html/subproject.html.py:30
#: weblate/html/translation.html:30
msgid "Activity"
msgstr "活動"

#: weblate/html/index.html:43 weblate/html/language.html.py:21
#: weblate/html/project.html:29 weblate/html/subproject.html.py:33
#: weblate/html/translation.html:42
msgid "Tools"
msgstr "工具"

#: weblate/html/index.html:46
msgid "Languages summary"
msgstr "語言概要"

#: weblate/html/index.html:47
msgid "Checks overview"
msgstr "查核概觀"

#: weblate/html/index.html:49 weblate/html/share.html.py:13
#: weblate/html/widgets-root.html:5 weblate/html/widgets.html.py:6
msgid "Widgets"
msgstr "小工具"

#: weblate/html/index.html:69
#| msgid ""
#| "Choose your languages in preferences and you will get an overview here of "
#| "available translations for those languages."
msgid ""
"Choose your languages in preferences and you will get an overview here of "
"available translations for those languages in your subscribed projects."
msgstr "於偏好設定中選擇您的語言，即可概觀您所訂閱的專案中可翻譯的語言。"

#: weblate/html/index.html:72 weblate/html/index.html.py:85
#: weblate/html/index.html:111
#| msgid "Manage your translations"
msgid "Manage your languages"
msgstr "管理您的語言"

#: weblate/html/index.html:73
#| msgid "Manage your translations"
msgid "Manage your subscriptions"
msgstr "管理您的訂閱"

#: weblate/html/index.html:83
#| msgid ""
#| "Choose your languages in preferences and you will get an overview here of "
#| "available translations for those languages."
msgid ""
"Choose your languages in preferences and you will get an overview here of "
"available translations for those languages in all projects."
msgstr "於偏好設定中選擇您的語言，即可概觀所有專案中可翻譯的語言。"

#: weblate/html/index.html:109
msgid ""
"Choose your languages in preferences and you will get an overview here of "
"available translations for those languages."
msgstr "選擇您語言的偏好，您將在這裡獲得他們語言的翻譯概要。"

#: weblate/html/index.html:127
msgid "Browse all changes"
msgstr "瀏覽所有變更"

#: weblate/html/js/changes.html:5 weblate/html/subproject.html.py:140
msgid "Browse all component changes"
msgstr "瀏覽所有元件變更"

#: weblate/html/js/detail.html:48 weblate/html/list-checks.html.py:9
#, python-format
msgid "Ignore: %(check)s"
msgstr "忽略：%(check)s"

#: weblate/html/js/detail.html:79
msgid "User comments"
msgstr "使用者評論"

#: weblate/html/js/git-status.html:17 weblate/html/mail/merge_failure.html:21
msgid "Repository status"
msgstr "資源庫狀態"

#: weblate/html/js/git-status.html:20
msgid "There are some not committed changes!"
msgstr "還有一些未提交的變更！"

#: weblate/html/js/git-status.html:24
msgid "There has been a merge failure on the repository:"
msgstr "儲存庫合併發生錯誤："

#: weblate/html/js/git-status.html:26 weblate/html/mail/merge_failure.html:36
#: weblate/html/mail/merge_failure.txt:17
msgid "Check our FAQ for information how to resolve this."
msgstr "查看我們 FAQ 的資訊如何解決此問題。"

#: weblate/html/js/git-status.html:30
msgid "The remote repository needs to be merged!"
msgstr "遠端資源庫需要合併！"

#: weblate/html/js/git-status.html:33
msgid "There are some new commits in the local repository!"
msgstr "在本地資源庫有一些新的提交！"

#: weblate/html/js/git-status.html:36
msgid "The local repository is up to date."
msgstr "已更新了本地的資源庫。"

#: weblate/html/js/git-status.html:44
msgid "Last remote commit:"
msgstr "上次遠端提交："

#: weblate/html/js/git-status.html:51
msgid "Git repository with Weblate translations:"
msgstr "Git 資源庫與 Weblate 翻譯："

#: weblate/html/js/git-status.html:61
msgid "Repository details"
msgstr "資源庫細目"

#: weblate/html/js/git-status.html:73
msgid "Repository changes"
msgstr "儲存庫變更"

#: weblate/html/js/git-status.html:101
msgid "Repository tools"
msgstr "資源庫工具"

#: weblate/html/js/git-status.html:109 weblate/html/project.html.py:34
#: weblate/html/subproject.html:38 weblate/html/translation.html.py:48
msgid "Commit"
msgstr "提交"

#: weblate/html/js/git-status.html:112
msgid "Commit pending changes to the local repository"
msgstr "提交未決的變更到本地資源庫"

#: weblate/html/js/git-status.html:120
msgid "Pull"
msgstr "提取"

#: weblate/html/js/git-status.html:123
msgid "Pull changes from the remote repository"
msgstr "從遠端資源庫中摘取變更"

#: weblate/html/js/git-status.html:131
msgid "Push"
msgstr "推送"

#: weblate/html/js/git-status.html:134
msgid "Push changes to the remote repository"
msgstr "推送變更到遠端資源庫"

#: weblate/html/js/git-status.html:142 weblate/trans/models/subproject.py:87
msgid "Rebase"
msgstr "Rebase"

#: weblate/html/js/git-status.html:145
msgid "Rebase local changes onto the remote repository"
msgstr "Rebase 本地變更到遠端資源庫"

#: weblate/html/js/git-status.html:153
msgid "Reset"
msgstr "重置"

#: weblate/html/js/git-status.html:156
msgid "Reset all changes in the local repository"
msgstr "重置本地資源庫中的所有變更"

#: weblate/html/js/git-status.html:166 weblate/html/translation.html.py:236
msgid "Unlock"
msgstr "解除鎖定"

#: weblate/html/js/git-status.html:169
msgid "Allow changes in the local repository"
msgstr "允許在本地資源庫中的變更"

#: weblate/html/js/git-status.html:175 weblate/html/translation.html.py:238
msgid "Lock"
msgstr "鎖定"

#: weblate/html/js/git-status.html:178
msgid "Prevent any changes in the local repository"
msgstr "防止在本地資源庫中的任何變更"

#: weblate/html/language.html:15 weblate/html/project.html.py:24
#: weblate/html/subproject.html:28 weblate/html/translation.html.py:27
msgid "Overview"
msgstr "概要"

#: weblate/html/language.html:18 weblate/html/project.html.py:115
msgid "Glossaries"
msgstr "詞彙表"

#: weblate/html/language.html:24 weblate/html/project.html.py:39
#: weblate/html/source-review.html:24 weblate/html/translate.html.py:424
#: weblate/trans/views/checks.py:80
msgid "Failing checks"
msgstr "缺點查核"

#: weblate/html/language.html:25 weblate/html/project.html.py:40
#: weblate/html/stats.html:99
msgid "Ignored checks"
msgstr "忽略查核"

#: weblate/html/language.html:38
msgid "Browse all language changes"
msgstr "瀏覽所有語言變更"

#: weblate/html/language.html:51
msgid "There are no glossaries defined for this language."
msgstr "沒有為此語言定義的詞彙表。"

#: weblate/html/languages.html:15 weblate/html/list-projects.html.py:9
#: weblate/html/list-translations.html:9 weblate/html/project.html.py:80
#: weblate/html/stats.html:21 weblate/html/translation.html.py:311
msgid "Translated"
msgstr "已翻譯"

#: weblate/html/last-changes-content.html:8
msgid "When"
msgstr "何時"

#: weblate/html/last-changes-content.html:9 weblate/html/stats.html.py:20
#: weblate/html/stats.html:44
msgid "User"
msgstr "使用者"

#: weblate/html/last-changes-content.html:29
msgid "Revert to this translation"
msgstr "還原這個翻譯"

#: weblate/html/last-changes-content.html:29
msgid "Revert"
msgstr "還原"

#: weblate/html/last-changes-content.html:41
msgid "No matching activity has been found."
msgstr "沒有發現相符合的活動。"

#: weblate/html/legend.html:5 weblate/html/progress.html.py:5
msgid "Good translations"
msgstr "良好的翻譯"

#: weblate/html/legend.html:8 weblate/html/progress.html.py:8
msgid "Translations with failing checks"
msgstr "翻譯與缺點查核"

#: weblate/html/legend.html:11 weblate/html/progress.html.py:11
msgid "Fuzzy translations"
msgstr "模糊的翻譯"

#: weblate/html/list-comments.html:13
msgid "Translation comment"
msgstr "翻譯評論"

#: weblate/html/list-comments.html:15
msgid "Source string comment"
msgstr "源文字串的評論"

#: weblate/html/list-translations.html:10
#: weblate/html/list-translations.html:21
msgctxt "Number of untranslated strings"
msgid "Untranslated"
msgstr "未翻譯"

#: weblate/html/list-translations.html:11
#: weblate/html/list-translations.html:22
msgctxt "Number of translated words"
msgid "Words"
msgstr "單字"

#: weblate/html/list-translations.html:12
#: weblate/html/list-translations.html:23
#| msgid "Review"
msgctxt "Number of strings needing review"
msgid "Review"
msgstr "複審"

#: weblate/html/list-translations.html:13
#: weblate/html/list-translations.html:24
msgctxt "Number of failing checks"
msgid "Checks"
msgstr "查核"

#: weblate/html/list-translations.html:14
#: weblate/html/list-translations.html:25
msgctxt "Number of suggestions"
msgid "Suggestions"
msgstr "建議"

#: weblate/html/list-translations.html:17
msgid "Configure columns"
msgstr "設定欄位"

#: weblate/html/list-translations.html:36 weblate/html/translation.html:87
msgid "This translation is being used as source strings within this component."
msgstr "此翻譯被用於此元件中的原文字串。"

#: weblate/html/list-translations.html:36
msgid "source"
msgstr "原文"

#: weblate/html/list-translations.html:42
#, python-format
msgid "%(words)s word to translate!"
msgid_plural "%(words)s words to translate!"
msgstr[0] "%(words)s 單字要翻譯！"

#: weblate/html/list-translations.html:45
#, python-format
#| msgid "There is %(count)s fuzzy string."
#| msgid_plural "There are %(count)s fuzzy strings."
msgid "There is %(count)s string needing review."
msgid_plural "There are %(count)s strings needing review."
msgstr[0] "還有 %(count)s 個字串需要複審。"

#: weblate/html/list-translations.html:54
#, python-format
msgid "There is %(count)s failing check."
msgid_plural "There are %(count)s failing checks."
msgstr[0] "有 %(count)s 個缺點查核。"

#: weblate/html/list-translations.html:63
#, python-format
msgid "There is %(count)s suggestion."
msgid_plural "There are %(count)s suggestions."
msgstr[0] "有 %(count)s 的建議。"

#: weblate/html/list-translations.html:72
#, python-format
msgid "There is %(count)s not translated string."
msgid_plural "There are %(count)s not translated strings."
msgstr[0] "有 %(count)s 個未譯字串。"

#: weblate/html/list-translations.html:72 weblate/html/translate.html.py:76
msgid "Translate"
msgstr "翻譯"

#: weblate/html/mail/activation.html:7 weblate/html/mail/activation.txt.py:1
#: weblate/html/mail/changed_translation.html:7
#: weblate/html/mail/changed_translation.txt:1
#: weblate/html/mail/merge_failure.html:7 weblate/html/mail/merge_failure.txt:1
#: weblate/html/mail/new_comment.html:7 weblate/html/mail/new_comment.txt:1
#: weblate/html/mail/new_contributor.html:7
#: weblate/html/mail/new_contributor.txt:1
#: weblate/html/mail/new_language.html:7 weblate/html/mail/new_language.txt:1
#: weblate/html/mail/new_string.html:7 weblate/html/mail/new_string.txt.py:1
#: weblate/html/mail/new_suggestion.html:7
#: weblate/html/mail/new_suggestion.txt:1
#: weblate/html/mail/new_translation.html:7
#: weblate/html/mail/new_translation.txt:1 weblate/html/mail/parse_error.html:7
#: weblate/html/mail/parse_error.txt:1 weblate/html/mail/reset.html.py:7
#: weblate/html/mail/reset.txt:1
msgid "Hi,"
msgstr "嗨，"

#: weblate/html/mail/activation.html:11 weblate/html/mail/activation.txt:3
#, python-format
msgid ""
"This is an automatic email to help you complete your registration with "
"%(site_title)s."
msgstr "這是自動寄送的電子郵件，幫助您完成您的註冊與 %(site_title)s。"

#: weblate/html/mail/activation.html:15 weblate/html/mail/activation.txt:5
#: weblate/html/mail/reset.html.py:15 weblate/html/mail/reset.txt:5
msgid ""
"Please open the following link in your web browser. If the link is split "
"over several lines, you may need to copy it in the address bar."
msgstr ""
"請在您的瀏覽器中開啟以下連結。如果連結分割成為幾行，您可能需要將它複製到網址"
"列中。"

#: weblate/html/mail/activation.html:23 weblate/html/mail/activation.txt:9
#: weblate/html/mail/reset.html.py:23 weblate/html/mail/reset.txt:9
msgid "If there is a problem with your registration, please contact us:"
msgstr "如果您的註冊有問題，請連絡我們："

#: weblate/html/mail/activation_subject.txt:4
#, python-format
msgid "Your registration on %(site_title)s"
msgstr "您註冊於 %(site_title)s"

#: weblate/html/mail/base.html:30 weblate/html/mail/signature.txt.py:2
msgid "Sent by Weblate translation system"
msgstr "由 Weblate 翻譯系統所發送"

#: weblate/html/mail/base.html:32
msgid "Change subscription settings"
msgstr "更改訂閱設定"

#: weblate/html/mail/changed_translation.html:11
#: weblate/html/mail/changed_translation.txt:3
#, python-format
#| msgid ""
#| "there has been a change in translation on %(translation)s at "
#| "%(site_title)s."
msgid ""
"There has been a change in translation on %(translation)s at %(site_title)s."
msgstr "%(site_title)s上的%(translation)s翻譯有變更。"

#: weblate/html/mail/changed_translation.html:18
#: weblate/html/mail/changed_translation.txt:5
#: weblate/html/mail/new_comment.html:17 weblate/html/mail/new_comment.txt:5
#: weblate/html/mail/new_suggestion.html:18
#: weblate/html/mail/new_suggestion.txt:5
#: weblate/html/mail/new_translation.html:18
#: weblate/html/mail/new_translation.txt:5
msgid "Source string:"
msgstr "源文字串："

#: weblate/html/mail/changed_translation.html:28
#: weblate/html/mail/changed_translation.txt:9
#: weblate/html/mail/new_translation.html:28
#: weblate/html/mail/new_translation.txt:9
msgid "Translation:"
msgstr "翻譯："

#: weblate/html/mail/changed_translation.html:38
#: weblate/html/mail/new_suggestion.html:39
msgid "Translation change:"
msgstr "翻譯的變更："

#: weblate/html/mail/changed_translation.html:48
#: weblate/html/mail/changed_translation.txt:17
#: weblate/html/mail/new_comment.html:38 weblate/html/mail/new_comment.txt:13
#: weblate/html/mail/new_translation.html:38
#: weblate/html/mail/new_translation.txt:15
msgid "You can edit this string at:"
msgstr "您可以編輯此字串，在："

#: weblate/html/mail/changed_translation.txt:13
msgid "Previous translation:"
msgstr "上一頁翻譯："

#: weblate/html/mail/changed_translation_subject.txt:3
#, python-format
msgid "Changed translation in %(translation)s"
msgstr "%(translation)s 中的翻譯已更改"

#: weblate/html/mail/footer.html:3 weblate/html/mail/footer.txt.py:1
msgid "Translation summary:"
msgstr "翻譯摘要："

#: weblate/html/mail/footer.html:7 weblate/html/mail/footer.txt.py:3
msgid "Total strings:"
msgstr "全部字串："

#: weblate/html/mail/footer.html:10 weblate/html/mail/footer.txt.py:4
msgid "Translated strings:"
msgstr "已翻譯的字串："

#: weblate/html/mail/footer.html:13 weblate/html/mail/footer.txt.py:5
#| msgid "Untranslated strings"
msgid "Untranslated strings:"
msgstr "尚未翻譯的字串："

#: weblate/html/mail/footer.html:16 weblate/html/mail/footer.txt.py:6
#| msgid "Source strings review"
msgid "Strings marked for review:"
msgstr "標記為需複審的字串："

#: weblate/html/mail/footer.html:20
#, python-format
msgid ""
"You can translate at <a href=\"%(translation_url)s\">%(translation_url)s</a>"
msgstr "您可以在 <a href=\"%(translation_url)s\">%(translation_url)s</a> 翻譯"

#: weblate/html/mail/footer.txt:8
#, python-format
msgid "You can translate at %(translation_url)s"
msgstr "您可以在 %(translation_url)s 翻譯"

#: weblate/html/mail/merge_failure.html:11
#: weblate/html/mail/merge_failure.txt:3
#, python-format
#| msgid "there has been a merge failure on %(subproject)s at %(site_title)s."
msgid "There has been a merge failure on %(subproject)s at %(site_title)s."
msgstr "%(site_title)s上的%(subproject)s發生了合併失敗。"

#: weblate/html/mail/merge_failure.html:15
#: weblate/html/mail/parse_error.html:15
msgid "Error message"
msgstr "錯誤訊息"

#: weblate/html/mail/merge_failure.html:30
#: weblate/html/mail/merge_failure.txt:13
msgid "Repository with Weblate translations:"
msgstr "資源庫與 Weblate 翻譯："

#: weblate/html/mail/merge_failure.txt:5 weblate/html/mail/parse_error.txt:5
msgid "Error message:"
msgstr "錯誤訊息："

#: weblate/html/mail/merge_failure.txt:9
msgid "Repository status:"
msgstr "資源庫狀態："

#: weblate/html/mail/merge_failure_subject.txt:3
#, python-format
msgid "Merge failure in %(subproject)s"
msgstr "在合併 %(subproject)s 時失敗"

#: weblate/html/mail/new_comment.html:11 weblate/html/mail/new_comment.txt:3
#, python-format
#| msgid "there has been a new comment on %(subproject)s at %(site_title)s."
msgid "There has been a new comment on %(subproject)s at %(site_title)s."
msgstr "%(site_title)s上的%(subproject)s有新的評論。"

#: weblate/html/mail/new_comment.html:28 weblate/html/mail/new_comment.txt:9
#: weblate/html/unit-context.html.py:8
msgid "Comment:"
msgstr "評論："

#: weblate/html/mail/new_comment_subject.txt:3
#, python-format
msgid "New comment in %(subproject)s"
msgstr "在 %(subproject)s 的新評論"

#: weblate/html/mail/new_contributor.html:11
#: weblate/html/mail/new_contributor.txt:3
#, python-format
#| msgid ""
#| "%(username)s has just made a first contribution on %(translation)s at "
#| "%(site_title)s."
msgid ""
"User %(username)s has just made a first contribution on %(translation)s at "
"%(site_title)s."
msgstr "使用者 %(username)s 剛剛於%(site_title)s上的%(translation)s做出首次貢獻。"

#: weblate/html/mail/new_contributor_subject.txt:3
#, python-format
msgid "New contributor in %(translation)s"
msgstr "在%(translation)s 中新的提供者"

#: weblate/html/mail/new_language.html:11 weblate/html/mail/new_language.txt:3
#, python-format
#| msgid ""
#| "there has been a request for new language on %(translation)s at "
#| "%(site_title)s."
msgid ""
"There has been a request for new language on %(translation)s at "
"%(site_title)s."
msgstr "%(site_title)s上的%(translation)s有新的語言申請。"

#: weblate/html/mail/new_language.html:15 weblate/html/mail/new_language.txt:5
msgid ""
"Please add the language file to VCS, Weblate will automatically discover it "
"on next update."
msgstr "請將語言檔加到 VCS，下次更新時 Weblate 會自動發現它。"

#: weblate/html/mail/new_language.html:20
#, python-format
msgid ""
"More information on adding new language files is available in <a href="
"\"%(doc_url)s\">the documentation</a>."
msgstr ""
"在 <a href=\"%(doc_url)s\">說明文件</a>，有更多關於加入新語言檔的資訊。"

#: weblate/html/mail/new_language.html:27 weblate/html/mail/new_language.txt:9
msgid "Requested language:"
msgstr "請求的語言："

#: weblate/html/mail/new_language.html:38 weblate/html/mail/new_language.txt:13
msgid "Requesting user:"
msgstr "申請的使用者："

#: weblate/html/mail/new_language.txt:7
msgid ""
"More information on adding new language files is available in the "
"documentation:"
msgstr "更多關於加入新語言檔的資訊在："

#: weblate/html/mail/new_language_subject.txt:3
#, python-format
msgid "New language request in %(translation)s"
msgstr "在 %(translation)s 中新的語言申請"

#: weblate/html/mail/new_string.html:11 weblate/html/mail/new_string.txt:3
#, python-format
#| msgid ""
#| "there are new strings to translate on %(translation)s at %(site_title)s."
msgid ""
"There are new strings to translate on %(translation)s at %(site_title)s."
msgstr "%(site_title)s上的%(translation)s有新的字串可供翻譯。"

#: weblate/html/mail/new_string_subject.txt:3
#, python-format
msgid "New string to translate in %(translation)s"
msgstr "新待譯字串在%(translation)s"

#: weblate/html/mail/new_suggestion.html:11
#: weblate/html/mail/new_suggestion.txt:3
#, python-format
#| msgid ""
#| "there is a new suggestion to evaluate on %(translation)s at "
#| "%(site_title)s."
msgid ""
"There is a new suggestion to evaluate on %(translation)s at %(site_title)s."
msgstr "%(site_title)s上的%(translation)s有新的建議供評估。"

#: weblate/html/mail/new_suggestion.html:28
#: weblate/html/mail/new_suggestion.txt:9
msgid "Suggestion:"
msgstr "建議："

#: weblate/html/mail/new_suggestion.html:50
#: weblate/html/mail/new_suggestion.txt:13
msgid "You can review it at:"
msgstr "您可以檢討它在："

#: weblate/html/mail/new_suggestion_subject.txt:3
#, python-format
msgid "New suggestion in %(translation)s"
msgstr "在%(translation)s 中新的建議"

#: weblate/html/mail/new_translation.html:11
#: weblate/html/mail/new_translation.txt:3
#, python-format
#| msgid ""
#| "there has been a new translation on %(translation)s at %(site_title)s."
msgid "There has been a new translation on %(translation)s at %(site_title)s."
msgstr "%(site_title)s上的%(translation)s有新的翻譯。"

#: weblate/html/mail/new_translation.txt:13
msgid "Previously not translated"
msgstr "先前沒有翻譯"

#: weblate/html/mail/new_translation_subject.txt:3
#, python-format
msgid "New translation in %(translation)s"
msgstr "在 %(translation)s 中新的翻譯"

#: weblate/html/mail/parse_error.html:11 weblate/html/mail/parse_error.txt:3
#, python-format
#| msgid "there has been a merge failure on %(subproject)s at %(site_title)s."
msgid "There has been a parse error on %(subproject)s at %(site_title)s."
msgstr "%(site_title)s上的%(subproject)s發生解析錯誤。"

#: weblate/html/mail/parse_error.html:21
#| msgid "Failing check"
msgid "Failing file"
msgstr "失敗的檔案"

#: weblate/html/mail/parse_error.txt:9
#| msgid "Failing check"
msgid "Failing file:"
msgstr "失敗的檔案："

#: weblate/html/mail/parse_error_subject.txt:3
#, python-format
#| msgid "Merge failure in %(subproject)s"
msgid "Parse error in %(subproject)s"
msgstr "於%(subproject)s中發生解析錯誤"

#: weblate/html/mail/reset.html:11 weblate/html/mail/reset.txt.py:3
#, python-format
msgid "There was a request to reset your Weblate password at %(site_title)s."
msgstr "已收到請求重設您於 %(site_title)s 的 Weblate 密碼。"

#: weblate/html/mail/reset_subject.txt:4
#, python-format
msgid "Password reset on %(site_title)s"
msgstr "於 %(site_title)s 重設密碼"

#: weblate/html/mail/signature.txt:4
msgid "Change subscription settings:"
msgstr "更改訂閱設定："

#: weblate/html/paginator.html:6 weblate/html/translate.html.py:47
#, python-format
msgid "%(position)s / %(total)s"
msgstr "%(position)s / %(total)s"

#: weblate/html/project.html:32 weblate/html/subproject.html.py:36
#: weblate/html/translation.html:45
msgid "Data exports"
msgstr "資料匯出"

#: weblate/html/project.html:37 weblate/html/subproject.html.py:41
#: weblate/html/translation.html:51
msgid "Repository maintenance"
msgstr "維護資源庫"

#: weblate/html/project.html:42 weblate/html/subproject.html.py:45
msgid "Manage users"
msgstr "管理使用者"

#: weblate/html/project.html:49 weblate/html/subproject.html.py:55
#: weblate/html/translation.html:61
msgid "Share"
msgstr "分享"

#: weblate/html/project.html:53 weblate/html/share.html.py:9
#: weblate/html/subproject.html:59 weblate/html/translation.html.py:65
msgid "Share on Facebook!"
msgstr "在 Facebook 上分享！"

#: weblate/html/project.html:54 weblate/html/share.html.py:10
#: weblate/html/subproject.html:60 weblate/html/translation.html.py:66
#, python-format
msgid "Translate %(object)s using %%23Weblate at %(share_url)s!"
msgstr "翻譯 %(object)s 使用 %%23Weblate 在 %(share_url)s!"

#: weblate/html/project.html:54 weblate/html/share.html.py:10
#: weblate/html/subproject.html:60 weblate/html/translation.html.py:66
msgid "Tweet this translation!"
msgstr "Tweet 這個翻譯！"

#: weblate/html/project.html:55 weblate/html/subproject.html.py:61
#: weblate/html/translation.html:67
msgid "Engage page"
msgstr "入門頁面"

#: weblate/html/project.html:56 weblate/html/subproject.html.py:62
#: weblate/html/translation.html:68
msgid "Status widgets"
msgstr "狀態小工具"

#: weblate/html/project.html:73 weblate/trans/models/subproject.py:444
msgid "Components"
msgstr "組成元件"

#: weblate/html/project.html:79 weblate/html/translate.html.py:230
#: weblate/trans/models/subproject.py:443 weblate/trans/models/whiteboard.py:78
msgid "Component"
msgstr "組成元件"

#: weblate/html/project.html:105 weblate/html/source.html.py:36
#: weblate/html/subproject.html:92 weblate/html/translation.html.py:125
msgid "Project Information"
msgstr "專案資訊"

#: weblate/html/project.html:124
msgid "There are currently no glossaries defined for this project."
msgstr "目前沒有為此專案定義詞彙表。"

#: weblate/html/project.html:128
msgid "Manage all glossaries"
msgstr "管理所有詞彙表"

#: weblate/html/project.html:141
msgid "Browse all project changes"
msgstr "瀏覽所有專案的變更"

#: weblate/html/project.html:148 weblate/html/subproject.html.py:147
#: weblate/html/translate.html:258 weblate/html/translation.html.py:219
#: weblate/trans/forms.py:101
msgid "Loading…"
msgstr "載入中…"

#: weblate/html/project.html:159
msgid "Users"
msgstr "使用者"

#: weblate/html/project.html:173
msgid "Owner"
msgstr "擁有者"

#: weblate/html/project.html:184 weblate/html/project.html.py:213
msgid "Remove"
msgstr "移除"

#: weblate/html/project.html:193
msgid "Revoke ownership"
msgstr "廢除擁有者"

#: weblate/html/project.html:221
msgid "Make owner"
msgstr "建立擁有者"

#: weblate/html/project.html:246
msgid "Add new user"
msgstr "新增使用者"

#: weblate/html/project.html:248
msgid "Add new owner"
msgstr "加入新擁有者"

#: weblate/html/project_info.html:9
msgid "Mailing list for translators"
msgstr "翻譯者的郵件清單"

#: weblate/html/project_info.html:16
msgid "Instructions for translators"
msgstr "翻譯者說明"

#: weblate/html/search.html:33
msgid "No matching strings found!"
msgstr "未找到符合的字串！"

#: weblate/html/share.html:6
msgid "Share your translation"
msgstr "分享您的翻譯"

#: weblate/html/share.html:26
#, python-format
msgid ""
"You can also promote this translation project using various <a href="
"\"%(widgets_url)s\">other possibilities</a>."
msgstr ""
"您也可以使用各種<a href=\"%(widgets_url)s\">其它的可能性</a>來推動這個翻譯專"
"案。"

#: weblate/html/share.html:32
#, python-format
msgid ""
"Various <a href=\"%(data_url)s\">data exports</a> are available in machine "
"readable formats."
msgstr "可在機器讀取的，各種格式<a href=\"%(data_url)s\">資料匯出</a>。"

#: weblate/html/show-lock.html:6
msgid "This translation is currently locked for updates!"
msgstr "這個翻譯因為更新已鎖定！"

#: weblate/html/source-review.html:9 weblate/html/source.html.py:7
msgid "source strings"
msgstr "源文字串"

#: weblate/html/source-review.html:10
msgid "review"
msgstr "檢討"

#: weblate/html/source-review.html:23 weblate/trans/forms.py:841
msgid "Priority"
msgstr "優先順序"

#: weblate/html/source-review.html:43
msgid "Comment"
msgstr "評論"

#: weblate/html/source-review.html:60
msgid "No matching source strings found!"
msgstr "未找到符合的源文字串！"

#: weblate/html/source.html:19 weblate/html/translation.html.py:110
msgid "Strings to check"
msgstr "要查核的字串"

#: weblate/html/stats.html:15
msgid "Most active translators"
msgstr "最活躍的翻譯者"

#: weblate/html/stats.html:39
msgid "Most active suggesters"
msgstr "最活躍的建議者"

#: weblate/html/stats.html:45
msgid "Suggested"
msgstr "建議"

#: weblate/html/stats.html:71
msgid "Strings to translate"
msgstr "待翻譯的字串"

#: weblate/html/stats.html:75
msgid "Words to translate"
msgstr "要翻譯的單字"

#: weblate/html/stats.html:79
msgid "Used languages"
msgstr "使用的語言"

#: weblate/html/stats.html:83
msgid "Registered users"
msgstr "已註冊的使用者"

#: weblate/html/stats.html:87 weblate/html/user-activity.html.py:3
msgid "Suggestions made"
msgstr "提出建議"

#: weblate/html/stats.html:91 weblate/html/user-activity.html.py:7
msgid "Translations made"
msgstr "已作翻譯"

#: weblate/html/stats.html:95
msgid "Failing checks found"
msgstr "查核發現缺點"

#: weblate/html/subproject.html:43
msgid "Source strings review"
msgstr "源文字串評論"

#: weblate/html/subproject.html:48
msgid "Translation reports"
msgstr "翻譯報告"

#: weblate/html/subproject.html:78
msgid "Translations"
msgstr "翻譯"

#: weblate/html/subproject.html:105 weblate/trans/models/changes.py:171
#: weblate/trans/models/subproject.py:375
msgid "New translation"
msgstr "新的翻譯"

#: weblate/html/subproject.html:108
#, python-format
msgid ""
"Should your language be missing, please follow <a href=\"%(url)s"
"\">translator instructions</a>."
msgstr "應該遺漏了您的語言，請隨著<a href=\"%(url)s\">翻譯指示</a>。"

#: weblate/html/subproject.html:110
msgid "Please choose the language into which you would like to translate."
msgstr "請選擇您想翻譯的是哪個語言。"

#: weblate/html/subproject.html:112
msgid ""
"Project maintainers will get notified about this request and will add the "
"language manually."
msgstr "專案維護者將會收到通知並手動新增語言。"

#: weblate/html/subproject.html:115
msgid "Can't find your language in the list above?"
msgstr "在上面清單找不到您的語言嗎？"

#: weblate/html/subproject.html:119
msgid "Request new translation"
msgstr "請求開始新翻譯"

#: weblate/html/subproject.html:121
msgid "Start new translation"
msgstr "開始新翻譯"

#: weblate/html/subproject.html:157
msgid "Credits"
msgstr "作者群"

#: weblate/html/subproject.html:159
msgid ""
"Credits list all translators who have contributed to this component in a "
"given time period. It can be useful for including in your documentation or "
"application to thank translators."
msgstr "作者群將列出於指定期間內對此元件有貢獻的翻譯者，適合置於您的說明文件或應用程式當中來翻譯者。"

#: weblate/html/subproject.html:172
msgid "Contributor stats"
msgstr "貢獻者統計"

#: weblate/html/subproject.html:174
msgid "Reports number of strings and words translated by each translator."
msgstr "回報各個翻譯者翻譯的字串與單字。"

#: weblate/html/subproject_info.html:9 weblate/trans/models/subproject.py:349
msgid "Translation license"
msgstr "翻譯授權"

#: weblate/html/subproject_info.html:22
msgid "Repository"
msgstr "資源庫"

#: weblate/html/subproject_info.html:29 weblate/trans/models/subproject.py:172
msgid "Repository branch"
msgstr "資源庫分支"

#: weblate/html/subproject_info.html:41
msgid "Repository with Weblate translations"
msgstr "資源庫與 Weblate 翻譯"

#: weblate/html/trans/change_list.html:7 weblate/trans/views/changes.py:62
msgid "Changes"
msgstr "變更"

#: weblate/html/trans/change_list.html:18
msgid "Download all changes as CSV"
msgstr "下載全部變更成 CSV 檔"

#: weblate/html/trans/change_list.html:23
msgid "Follow using RSS"
msgstr "使用 RSS 追蹤"

#: weblate/html/translate.html:16
msgid "translate"
msgstr "翻譯"

#: weblate/html/translate.html:31
msgid "Edit in Zen mode"
msgstr "在 Zen 模式中編輯"

#: weblate/html/translate.html:31
msgid "Zen"
msgstr "Zen"

#: weblate/html/translate.html:41
msgid "First"
msgstr "第一頁"

#: weblate/html/translate.html:42
msgid "Previous"
msgstr "上一頁"

#: weblate/html/translate.html:45
#, python-format
msgid "%(filter_name)s (%(filter_pos)s / %(filter_count)s)"
msgstr "%(filter_name)s (%(filter_pos)s / %(filter_count)s)"

#: weblate/html/translate.html:50
msgid "Next"
msgstr "下一頁"

#: weblate/html/translate.html:51
msgid "Last"
msgstr "尾頁"

#: weblate/html/translate.html:64
msgid "Keyboard shortcuts available:"
msgstr "可用的鍵盤捷徑："

#: weblate/html/translate.html:65
msgid "Ctrl+Enter - Save"
msgstr "Ctrl+Enter - 儲存"

#: weblate/html/translate.html:66
#| msgid "Ctrl+Shift+Enter - Unmark fuzzy and save"
msgid "Ctrl+Shift+Enter - Unmark review needed flag and save"
msgstr "Ctrl+Shift+Enter - 取消複審標記並儲存"

#: weblate/html/translate.html:67
msgid "Alt+PageUp/PageDown/Home/End - Translation units navigation"
msgstr "Alt+PageUp/PageDown/Home/End - 翻譯單位瀏覽"

#: weblate/html/translate.html:68
msgid "Alt+E - Focus translation editor"
msgstr "Alt+E - 焦點至翻譯編輯器"

#: weblate/html/translate.html:69
msgid "Alt+C - Focus comment editor"
msgstr "Alt+C - 跳到評論編輯器"

#: weblate/html/translate.html:70
msgid "Alt+M - Shows machine translation tab"
msgstr "Alt+M - 顯示機器翻譯分頁"

#: weblate/html/translate.html:71
msgid "Alt+N - Shows nearby strings tab"
msgstr "Alt+N - 顯示相鄰字串之分頁"

#: weblate/html/translate.html:72
msgid "Alt+S - Shows search tab"
msgstr "Alt+S - 顯示搜尋之分頁"

#: weblate/html/translate.html:73
#| msgid "Fill in with source string"
msgid "Alt+V - Copies source string"
msgstr "Alt+V - 複製源字串"

#: weblate/html/translate.html:74
msgid "Alt+F - Toggle review needed flag"
msgstr "Alt+F - 切換需複審的標籤"

#: weblate/html/translate.html:76
#| msgid "Edit source string"
msgid "Editing source string"
msgstr "編輯源字串"

#: weblate/html/translate.html:90
msgid "Source change"
msgstr "源文變更"

#: weblate/html/translate.html:96 weblate/html/translate.html.py:394
msgid "Context"
msgstr "脈絡"

#: weblate/html/translate.html:108
msgid "Edit source string"
msgstr "編輯原文字串"

#: weblate/html/translate.html:124
#, python-format
msgid ""
"<a href=\"%(login_url)s?next=%(translate_url)s\">Log in</a> for saving "
"translations."
msgstr ""
"<a href=\"%(login_url)s?next=%(translate_url)s\">登入</a> 可以儲存翻譯。"

#: weblate/html/translate.html:129
msgid "Suggest"
msgstr "建議"

#: weblate/html/translate.html:131
msgid "No privileges for adding suggestions!"
msgstr "沒有增加建議的權限！"

#: weblate/html/translate.html:136
msgid "Commit message:"
msgstr "提交訊息："

#: weblate/html/translate.html:139
msgid "Additional text to include in the commit message."
msgstr "把增加文字含括在提交訊息。"

#: weblate/html/translate.html:142
msgid ""
"You can leave this empty in most cases as Weblate generates basic commit "
"messages automatically."
msgstr ""
"在大多數情況下您可以保留為空白，因為 Weblate 會自動產生基本的提交訊息。"

#: weblate/html/translate.html:151
msgid "Messages placed around this one"
msgstr "訊息圍繞在這一個安放"

#: weblate/html/translate.html:151
msgid "Nearby messages"
msgstr "相鄰的訊息"

#: weblate/html/translate.html:153 weblate/html/translate.html.py:323
msgid "Suggestions"
msgstr "建議"

#: weblate/html/translate.html:156 weblate/html/translate.html.py:326
msgid "Other translations"
msgstr "其它的翻譯"

#: weblate/html/translate.html:159 weblate/html/translate.html.py:330
#: weblate/html/unit-details.html:13
msgid "Comments"
msgstr "評論"

#: weblate/html/translate.html:162
msgid "Machine translation suggestions"
msgstr "機器翻譯的建議"

#: weblate/html/translate.html:162
msgid "Machine translation"
msgstr "機器翻譯"

#: weblate/html/translate.html:165
msgid "List of recent changes done in Weblate"
msgstr "最近在 Weblate 中所做的變更"

#: weblate/html/translate.html:173 weblate/html/translate.html.py:230
msgid "State"
msgstr "狀態"

#: weblate/html/translate.html:196
#, python-format
msgid "%(user)s has suggested"
msgstr "%(user)s 已建議"

#: weblate/html/translate.html:198
msgid "Anonymous user has suggested"
msgstr "匿名使用者已建議"

#: weblate/html/translate.html:204
#, python-format
msgid "%(count)s vote"
msgid_plural "%(count)s votes"
msgstr[0] "%(count)s 票"

#: weblate/html/translate.html:209
msgid "Vote for"
msgstr "投票"

#: weblate/html/translate.html:210
msgid "Vote against"
msgstr "投反對票"

#: weblate/html/translate.html:213
msgid "Accept"
msgstr "接受"

#: weblate/html/translate.html:214
msgid "Accept and edit"
msgstr "接受並編輯"

#: weblate/html/translate.html:240
msgid "Use this translation for all components"
msgstr "所有元件均使用此翻譯"

#: weblate/html/translate.html:240
msgid "Use this translation"
msgstr "使用這個翻譯"

#: weblate/html/translate.html:269
msgid "Service"
msgstr "服務"

#: weblate/html/translate.html:295 weblate/trans/forms.py:754
msgid "New comment"
msgstr "新評論"

#: weblate/html/translate.html:297
msgid ""
"You can share comments about this string with other translators and "
"developers."
msgstr "您可以分享此字串的評論給其他翻譯人員和開發人員。"

#: weblate/html/translate.html:320
msgid "Things to check"
msgstr "要查核的事項"

#: weblate/html/translate.html:340
msgid "Manage glossary"
msgstr "管理詞彙表"

#: weblate/html/translate.html:341
msgid "Glossary"
msgstr "詞彙表"

#: weblate/html/translate.html:363
msgid "Copy word to translation"
msgstr "複製單字到翻譯"

#: weblate/html/translate.html:363 weblate/trans/forms.py:115
msgid "Copy"
msgstr "複製"

#: weblate/html/translate.html:370
msgid "No related strings were found in the glossary."
msgstr "在詞彙表中沒有找到相關的字串。"

#: weblate/html/translate.html:380
msgid "Add word to glossary"
msgstr "加字到詞彙表"

#: weblate/html/translate.html:389
msgid "Source information"
msgstr "源文的資訊"

#: weblate/html/translate.html:402
msgid "Flags"
msgstr "標記"

#: weblate/html/translate.html:413
msgid "String priority"
msgstr "字串優先性"

#: weblate/html/translation-download.html:6
#: weblate/html/translation-download.html:7
#: weblate/html/translation-download.html:8
#: weblate/html/translation-download.html:9
#: weblate/html/translation-download.html:10
msgid "Download for an offline translation."
msgstr "下載以離線翻譯。"

#: weblate/html/translation-download.html:6
#, python-format
#| msgid "Download compiled translation"
msgid "Download original translation file (%(format)s)"
msgstr "下載原始翻譯檔案（%(format)s）"

#: weblate/html/translation-download.html:7
#| msgid "Good translations"
msgid "Download translation as XLIFF"
msgstr "以 XLIFF 格式下載翻譯"

#: weblate/html/translation-download.html:8
#| msgid "Good translations"
msgid "Download translation as XLIFF 1.2"
msgstr "以 XLIFF 1.2 格式下載翻譯"

#: weblate/html/translation-download.html:9
#| msgid "Download compiled translation"
msgid "Download translation as Gettext PO"
msgstr "以 Gettext PO 格式下載翻譯"

#: weblate/html/translation-download.html:10
#| msgid "Download compiled translation"
msgid "Download translation as Gettext MO"
msgstr "以 Gettext MO 格式下載翻譯"

#: weblate/html/translation-download.html:12
msgid "Download for using within an application."
msgstr "下載在應用程式內使用。"

#: weblate/html/translation-download.html:12
msgid "Download compiled translation"
msgstr "下載已編譯的翻譯"

#: weblate/html/translation-download.html:16
msgid "Upload translation"
msgstr "上傳翻譯"

#: weblate/html/translation.html:34
msgid "Files"
msgstr "檔案"

#: weblate/html/translation.html:46 weblate/html/translation.html.py:225
msgid "Locking"
msgstr "鎖定"

#: weblate/html/translation.html:54 weblate/html/translation.html.py:180
#: weblate/trans/models/changes.py:174
msgid "Automatic translation"
msgstr "自動翻譯"

#: weblate/html/translation.html:83 weblate/html/widgets.html.py:56
#: weblate/html/widgets.html:64 weblate/html/widgets.html.py:71
#: weblate/html/widgets.html:79
msgid "Translation status"
msgstr "翻譯的狀況"

#: weblate/html/translation.html:92 weblate/html/translation.html.py:299
msgid "Strings"
msgstr "字串"

#: weblate/html/translation.html:114
#, python-format
#| msgid "%(count)s vote"
#| msgid_plural "%(count)s votes"
msgid "%(count)s word"
msgid_plural "%(count)s words"
msgstr[0] "%(count)s 單字"

#: weblate/html/translation.html:133 weblate/html/unit-details.html.py:26
msgid "Translation file"
msgstr "翻譯"

#: weblate/html/translation.html:153
msgid "Other components"
msgstr "其它組成元件"

#: weblate/html/translation.html:172
msgid "Browse all translation changes"
msgstr "瀏攋所有翻譯的變更"

#: weblate/html/translation.html:182
msgid ""
"Automatic translation takes existing translations in this project and "
"applies them to the current component. It can be used to push translations "
"to a different branch, to fix inconsistent translations or to translate a "
"new component using translation memory."
msgstr ""
"自動翻譯在此專案中採用現有的翻譯，並將其應用於目前的組成元件。它可以用於將翻"
"譯推送到不同的分支，修復不一致的翻譯或是使用翻譯記憶去翻譯新的組成元件。"

#: weblate/html/translation.html:187
msgid "Process"
msgstr "處理"

#: weblate/html/translation.html:198 weblate/html/translation.html.py:209
msgid "Upload"
msgstr "上傳"

#: weblate/html/translation.html:201
msgid ""
"Uploaded file will be merged with current translation. In case you want to "
"overwrite already translated strings, don't forget to enable it."
msgstr "上傳的檔案會與目前的翻譯合併。如要覆蓋已翻譯的字串，不要忘了啟用它。"

#: weblate/html/translation.html:203
msgid "Uploaded file will be merged with current translation."
msgstr "上傳的檔案將會合併目前的翻譯。"

#: weblate/html/translation.html:227
msgid "Locking the translation will prevent others to work on translation."
msgstr "鎖定翻譯將防止別人的翻譯工作。"

#: weblate/html/translation.html:229
msgid "Locked by:"
msgstr "已鎖定在："

#: weblate/html/translation.html:230
msgid "Lock expires:"
msgstr "鎖定期滿："

#: weblate/html/translation.html:232
msgid "Translation is currently not locked."
msgstr "翻譯目前未被鎖定。"

#: weblate/html/translation.html:269 weblate/html/translation.html.py:317
msgid "Review"
msgstr "檢討"

#: weblate/html/translation.html:271
msgid "Review translations touched by other users."
msgstr "檢討其他使用者有變動的翻譯。"

#: weblate/html/translation.html:275
msgid "Start review"
msgstr "開始檢討"

#: weblate/html/translation.html:298
msgid "Percent"
msgstr "百分比"

#: weblate/html/translation.html:305
msgid "Total"
msgstr "總計"

#: weblate/html/translation.html:323
msgid "Failing check"
msgstr "缺點查核"

#: weblate/html/translation.html:339
msgid "Last activity"
msgstr "最後的活動情形"

#: weblate/html/translation.html:344
msgid "Last change"
msgstr "上次的更改"

#: weblate/html/translation.html:348
msgid "Last author"
msgstr "上次的作者"

#: weblate/html/unit-context.html:5
msgid "Context:"
msgstr "脈絡："

#: weblate/html/unit-details.html:5
msgid "Source string location"
msgstr "源文字串位置"

#: weblate/html/unit-details.html:20
msgid "Source string age"
msgstr "源文字串有多久"

#: weblate/html/unit-details.html:30
#, python-format
msgid "%(filename)s, translation unit %(position)s"
msgstr "%(filename)s，翻譯單位 %(position)s"

#: weblate/html/user-activity.html:11
msgid "Last login"
msgstr "上次登入"

#: weblate/html/user-activity.html:15
msgid "Registration date"
msgstr "註冊日期"

#: weblate/html/widgets-root.html:10 weblate/html/widgets.html.py:11
msgid "Promoting translation projects"
msgstr "宣傳翻譯專案"

#: weblate/html/widgets-root.html:13
msgid ""
"Weblate provides various widgets to promote your translation projects. Open "
"one of the project pages below."
msgstr "Weblate 提供各種小工具，以推動您的翻譯專案。開啟下面的專案頁之一。"

#: weblate/html/widgets.html:14
#, python-format
msgid ""
"You can point newcomers to the introduction page at <a href=\"%(engage_url)s"
"\">%(engage_url)s</a>."
msgstr "您可以指點新人看簡介頁面<a href=\"%(engage_url)s\">%(engage_url)s</a>."

#: weblate/html/widgets.html:17
msgid "Promoting specific translations"
msgstr "宣傳特定的翻譯"

#: weblate/html/widgets.html:20
msgid ""
"Besides promoting whole translation project, you can also choose specific "
"language to promote:"
msgstr "除了宣傳整個翻譯專案外，您也可以選擇宣傳特定的語言："

#: weblate/html/widgets.html:24
msgid "Image widgets"
msgstr "圖像小工具"

#: weblate/html/widgets.html:27
msgid ""
"You can use following widgets to promote translation of your project. They "
"can increase visibility of your translation projects and bring new "
"contributors."
msgstr ""
"您可以使用下列小工具來宣傳您的專案翻譯。他們可以提高您的翻譯專案的能見度，並"
"帶來新的提供者。"

#: weblate/html/widgets.html:31
#, python-format
msgid "Image %(widget)s"
msgstr "圖像 %(widget)s"

#: weblate/html/widgets.html:33
msgid "Color variants:"
msgstr "不同的顏色："

#: weblate/html/widgets.html:43
msgid "HTML code"
msgstr "HTML 編碼"

#: weblate/html/widgets.html:44
msgid "BB code"
msgstr "BB 編碼"

#: weblate/html/widgets.html:45
msgid "Markdown code"
msgstr "Markdown 編碼"

#: weblate/html/widgets.html:46
msgid "RST code"
msgstr "RST 編碼"

#: weblate/html/widgets.html:47
msgid "Textile code"
msgstr "Textile 編碼"

#: weblate/html/widgets.html:48
msgid "Image URL"
msgstr "圖片 URL"

#: weblate/html/zen-units.html:15
msgid "Open in full editor"
msgstr "用編輯器開啟"

#: weblate/html/zen-units.html:44
#| msgid "Review"
msgctxt "Message needs review"
msgid "Review"
msgstr "複審"

#: weblate/html/zen-units.html:52 weblate/trans/views/edit.py:498
msgid "You have reached end of translating."
msgstr "您的翻譯已經到底了。"

#: weblate/html/zen.html:13
msgid "zen"
msgstr "zen"

#: weblate/html/zen.html:22
#, python-format
msgid "Current filter: %(filter_name)s (%(filter_count)s)"
msgstr "目前篩選：%(filter_name)s (%(filter_count)s)"

#: weblate/lang/apps.py:28
msgid "Weblate languages"
msgstr "Weblate 語言"

#: weblate/lang/data.py:641 weblate/lang/data.py:645 weblate/lang/data.py:651
#: weblate/lang/data.py:659 weblate/lang/data.py:663 weblate/lang/data.py:668
#: weblate/lang/data.py:674 weblate/lang/data.py:680 weblate/lang/data.py:685
#: weblate/lang/data.py:691 weblate/lang/data.py:703
msgctxt "Plural form description"
msgid "One"
msgstr "一"

#: weblate/lang/data.py:642 weblate/lang/data.py:647 weblate/lang/data.py:655
#: weblate/lang/data.py:660 weblate/lang/data.py:665 weblate/lang/data.py:671
#: weblate/lang/data.py:677 weblate/lang/data.py:681 weblate/lang/data.py:688
#: weblate/lang/data.py:695 weblate/lang/data.py:699 weblate/lang/data.py:707
msgctxt "Plural form description"
msgid "Other"
msgstr "其它"

#: weblate/lang/data.py:646 weblate/lang/data.py:653 weblate/lang/data.py:676
#: weblate/lang/data.py:686 weblate/lang/data.py:693 weblate/lang/data.py:705
msgctxt "Plural form description"
msgid "Few"
msgstr "幾個"

#: weblate/lang/data.py:650 weblate/lang/data.py:658 weblate/lang/data.py:682
#: weblate/lang/data.py:702
msgctxt "Plural form description"
msgid "Zero"
msgstr "歸零"

#: weblate/lang/data.py:652 weblate/lang/data.py:664 weblate/lang/data.py:669
#: weblate/lang/data.py:675 weblate/lang/data.py:692 weblate/lang/data.py:698
#: weblate/lang/data.py:704
msgctxt "Plural form description"
msgid "Two"
msgstr "二"

#: weblate/lang/data.py:654 weblate/lang/data.py:687 weblate/lang/data.py:694
#: weblate/lang/data.py:706
msgctxt "Plural form description"
msgid "Many"
msgstr "許多"

#: weblate/lang/data.py:670
msgctxt "Plural form description"
msgid "Three"
msgstr "三"

#: weblate/lang/models.py:445
msgid "Singular"
msgstr "單數"

#: weblate/lang/models.py:447
msgid "Plural"
msgstr "複數"

#: weblate/lang/models.py:448
#, python-format
msgid "Plural form %d"
msgstr "複數形態 %d"

#: weblate/trans/admin.py:42 weblate/trans/models/project.py:153
msgid "Owners"
msgstr "擁有者"

#: weblate/trans/admin.py:67 weblate/trans/admin.py:112
msgid "Update VCS repository"
msgstr "更新 VCS 儲存庫"

#: weblate/trans/admin.py:81 weblate/trans/admin.py:129
msgid "Update quality checks"
msgstr "更新品質檢查"

#: weblate/trans/admin.py:93 weblate/trans/admin.py:141
msgid "Commit pending changes"
msgstr "送交待處理的變更"

#: weblate/trans/admin.py:261
#| msgid "Subproject"
msgid "Project / Component"
msgstr "專案 / 元件"

#: weblate/trans/admin_views.py:99
msgid "Debug mode"
msgstr "除錯模式"

#: weblate/trans/admin_views.py:106
msgid "Site domain"
msgstr "網站域名"

#: weblate/trans/admin_views.py:113
msgid "Database backend"
msgstr "後端資料庫"

#: weblate/trans/admin_views.py:120
msgid "Site administrator"
msgstr "網站管理者"

#. Translators: Indexing is postponed to cron job
#: weblate/trans/admin_views.py:129
msgid "Indexing offloading"
msgstr "索引卸載"

#. Translators: Indexing is postponed to cron job
#: weblate/trans/admin_views.py:144
msgid "Indexing offloading processing"
msgstr "索引卸載處理中"

#: weblate/trans/admin_views.py:161
msgid "Django caching"
msgstr "Django 快取"

#: weblate/trans/admin_views.py:168
msgid "Avatar caching"
msgstr "Avatar 快取"

#: weblate/trans/admin_views.py:181
msgid "Email addresses"
msgstr "電子郵件地址"

#: weblate/trans/admin_views.py:191
msgid "Federated avatar support"
msgstr "支援聯合圖示"

#: weblate/trans/admin_views.py:198
msgid "pyuca library"
msgstr "pyuca程式庫"

#: weblate/trans/admin_views.py:205
msgid "Secret key"
msgstr "秘密金鑰"

#: weblate/trans/admin_views.py:212
msgid "Allowed hosts"
msgstr "允許的主機"

#: weblate/trans/admin_views.py:221
msgid "Cached template loader"
msgstr "快取暫存區載入"

#: weblate/trans/admin_views.py:229
msgid "Admin static files"
msgstr "管理者靜態檔案"

#: weblate/trans/apps.py:28
msgid "Weblate translations"
msgstr "Weblate 翻譯"

#: weblate/trans/autofixes/chars.py:34 weblate/trans/checks/chars.py:333
msgid "Trailing ellipsis"
msgstr "省略號結尾"

#: weblate/trans/autofixes/chars.py:48 weblate/trans/checks/chars.py:362
msgid "Zero-width space"
msgstr "零寬度空間"

#: weblate/trans/autofixes/whitespace.py:37
msgid "Trailing and leading whitespace"
msgstr "結尾和開頭空白"

#: weblate/trans/checks/angularjs.py:45
#| msgid "Search in location strings"
msgid "AngularJS interpolation string"
msgstr "AngularJS 插值字串"

#: weblate/trans/checks/angularjs.py:46
#| msgid "Format string does not match source"
msgid "AngularJS interpolation strings do not match source"
msgstr "AngularJS 插值字串與來源不符"

#: weblate/trans/checks/chars.py:37
msgid "Starting newline"
msgstr "開頭換行"

#: weblate/trans/checks/chars.py:38
msgid "Source and translation do not both start with a newline"
msgstr "源文和翻譯沒有都以換行啟首"

#: weblate/trans/checks/chars.py:50
msgid "Trailing newline"
msgstr "換行結尾"

#: weblate/trans/checks/chars.py:51
msgid "Source and translation do not both end with a newline"
msgstr "源文和翻譯沒有都以換行結束"

#: weblate/trans/checks/chars.py:63
msgid "Starting spaces"
msgstr "起始空格"

#: weblate/trans/checks/chars.py:65
msgid "Source and translation do not both start with same number of spaces"
msgstr "源文和翻譯沒有都以相同數量的空格啟始"

#: weblate/trans/checks/chars.py:94
msgid "Trailing space"
msgstr "空格結尾"

#: weblate/trans/checks/chars.py:95
msgid "Source and translation do not both end with a space"
msgstr "源文和翻譯沒有都以空格結尾"

#: weblate/trans/checks/chars.py:128
msgid "Trailing stop"
msgstr "句號結尾"

#: weblate/trans/checks/chars.py:129
msgid "Source and translation do not both end with a full stop"
msgstr "源文和翻譯沒有都以句號結束"

#: weblate/trans/checks/chars.py:175
msgid "Trailing colon"
msgstr "冒號結尾"

#: weblate/trans/checks/chars.py:177
msgid ""
"Source and translation do not both end with a colon or colon is not "
"correctly spaced"
msgstr "源文和翻譯沒有都以冒號結束，或冒號未正確空開"

#: weblate/trans/checks/chars.py:232
msgid "Trailing question"
msgstr "問號結尾"

#: weblate/trans/checks/chars.py:234
msgid ""
"Source and translation do not both end with a question mark or it is not "
"correctly spaced"
msgstr "源文和翻譯沒有都以問號結尾，或問號未正確空開"

#: weblate/trans/checks/chars.py:289
msgid "Trailing exclamation"
msgstr "感嘆號結尾"

#: weblate/trans/checks/chars.py:291
msgid ""
"Source and translation do not both end with an exclamation mark or it is not "
"correctly spaced"
msgstr "源文和翻譯沒有都以驚嘆號結尾，或驚嘆號未正確空開"

#: weblate/trans/checks/chars.py:334
msgid "Source and translation do not both end with an ellipsis"
msgstr "源文和翻譯沒有都以省略號 (...) 結尾"

#: weblate/trans/checks/chars.py:352
msgid "Mismatched \\n"
msgstr "不相配 \\n"

#: weblate/trans/checks/chars.py:353
msgid "Number of \\n in translation does not match source"
msgstr "譯文中的 \\n 數量和源文不符合"

#: weblate/trans/checks/chars.py:363
msgid "Translation contains extra zero-width space character"
msgstr "翻譯中包含有額外的零寬度的空白字元"

#: weblate/trans/checks/chars.py:377
#| msgid "Manage your translations"
msgid "Maximum length of translation"
msgstr "翻譯最大長度"

#: weblate/trans/checks/chars.py:378
msgid "Translation should not exceed given length"
msgstr "翻譯不該超過指定長度"

#: weblate/trans/checks/consistency.py:30
msgid "Missing plurals"
msgstr "缺失複數形式"

#: weblate/trans/checks/consistency.py:31
msgid "Some plural forms are not translated"
msgstr "有些複數形式未翻譯"

#: weblate/trans/checks/consistency.py:56
msgid "Inconsistent"
msgstr "不一致的"

#: weblate/trans/checks/consistency.py:58
msgid "This message has more than one translation in this project"
msgstr "在此專案中這訊息，有一種以上的翻譯"

#: weblate/trans/checks/format.py:223
msgid "Python format"
msgstr "Python 格式"

#: weblate/trans/checks/format.py:224
#| msgid "Format string does not match source"
msgid "Python format string does not match source"
msgstr "Python 格式化字串與來源不符"

#: weblate/trans/checks/format.py:236
msgid "PHP format"
msgstr "PHP 格式"

#: weblate/trans/checks/format.py:237
#| msgid "Format string does not match source"
msgid "PHP format string does not match source"
msgstr "PHP 格式化字串與來源不符"

#: weblate/trans/checks/format.py:249
msgid "C format"
msgstr "C 格式"

#: weblate/trans/checks/format.py:250
#| msgid "Format string does not match source"
msgid "C format string does not match source"
msgstr "C 格式化字串與來源不符"

#: weblate/trans/checks/format.py:262
msgid "Javascript format"
msgstr "Javascript 格式"

#: weblate/trans/checks/format.py:263
#| msgid "Format string does not match source"
msgid "Javascript format string does not match source"
msgstr "Javascript 格式化字串與來源不符"

#: weblate/trans/checks/format.py:271
msgid "Python brace format"
msgstr "Python 的括號格式"

#: weblate/trans/checks/format.py:272
#| msgid "Format string does not match source"
msgid "Python brace format string does not match source"
msgstr "Python 大括號格式化字串與來源不符"

#: weblate/trans/checks/markup.py:53
msgid "Mismatched BBcode"
msgstr "BBcode不一致"

#: weblate/trans/checks/markup.py:54
msgid "BBcode in translation does not match source"
msgstr "譯文中的 BBcode 與源文不一致"

#: weblate/trans/checks/markup.py:92
msgid "XML tags mismatch"
msgstr "XML 標籤不一致"

#: weblate/trans/checks/markup.py:93
msgid "XML tags in translation do not match source"
msgstr "譯文中的 XML 標籤與源文不一致"

#: weblate/trans/checks/same.py:141
msgid "Unchanged translation"
msgstr "未變更的翻譯"

#: weblate/trans/checks/same.py:142
msgid "Source and translated strings are same"
msgstr "源文和翻譯的字串相同"

#: weblate/trans/checks/source.py:39
msgid "Optional plural"
msgstr "複數選項"

#: weblate/trans/checks/source.py:41
msgid "The string is optionally used as plural, but not using plural forms"
msgstr "字串可以任選用作複數，但不使用複數形式"

#: weblate/trans/checks/source.py:56
msgid "Ellipsis"
msgstr "省略號"

#: weblate/trans/checks/source.py:58
msgid "The string uses three dots (...) instead of an ellipsis character (…)"
msgstr "該字串使用三個點(...)，而非省略號(…)"

#: weblate/trans/checks/source.py:72
msgid "Multiple failing checks"
msgstr "多重缺點查核"

#: weblate/trans/checks/source.py:74
msgid "The translations in several languages have failing checks"
msgstr "在數種語言的翻譯，有缺點查核"

#: weblate/trans/context_processors.py:52
msgid "Hosted Weblate, the place to translate your software project."
msgstr "提供服務的 Weblate，是翻譯您的軟體專案的地方。"

#: weblate/trans/context_processors.py:56
msgid "This site runs Weblate for translating various software projects."
msgstr "本站使用 Weblate 來翻譯各種軟體專案。"

#: weblate/trans/feeds.py:42 weblate/trans/feeds.py:80
#, python-format
msgid "Recent changes in %s"
msgstr "最近在 %s 的變更"

#: weblate/trans/feeds.py:45 weblate/trans/feeds.py:83
#, python-format
msgid "All recent changes made using Weblate in %s."
msgstr "最近在 %s 中使用 Weblate 作的所有變更。"

#: weblate/trans/fields.py:32
#, python-brace-format
msgid "Failed to compile: {0}"
msgstr "無法編譯: {0}"

#: weblate/trans/formats.py:816
msgid "Automatic detection"
msgstr "自動偵測"

#: weblate/trans/formats.py:849
msgid "Gettext PO file"
msgstr "Gettext PO 檔案"

#: weblate/trans/formats.py:923
msgid "Gettext PO file (monolingual)"
msgstr "Gettext PO 檔案(單一語言)"

#: weblate/trans/formats.py:930
msgid "Qt Linguist Translation File"
msgstr "Qt Linguist 翻譯檔"

#: weblate/trans/formats.py:965
msgid "XLIFF Translation File"
msgstr "XLIFF 翻譯檔"

#: weblate/trans/formats.py:1024
msgid "OS X Strings"
msgstr "OS X 的字串"

#: weblate/trans/formats.py:1033
msgid "OS X Strings (UTF-8)"
msgstr "OS X 的字串 (UTF-8)"

#: weblate/trans/formats.py:1041
msgid "Java Properties (UTF-8)"
msgstr "Java 屬性（UTF-8）"

#: weblate/trans/formats.py:1050
msgid "Java Properties (UTF-16)"
msgstr "Java 屬性（UTF-16）"

#: weblate/trans/formats.py:1057
msgid "Java Properties (ISO-8859-1)"
msgstr "Java 屬性（ISO-8859-1）"

#: weblate/trans/formats.py:1078
msgid "PHP strings"
msgstr "PHP 字串"

#: weblate/trans/formats.py:1123
msgid ".Net resource file"
msgstr ".Net 資源檔"

#: weblate/trans/formats.py:1136
msgid "Android String Resource"
msgstr "Android 的字串資源"

#: weblate/trans/formats.py:1165
msgid "JSON file"
msgstr "JSON 檔案"

#: weblate/trans/formats.py:1205
msgid "CSV file"
msgstr "CSV 檔"

#: weblate/trans/formats.py:1272
#| msgid "CSV file"
msgid "Simple CSV file"
msgstr "簡單 CSV 檔"

#: weblate/trans/formats.py:1313
#| msgid "Java Properties (ISO-8859-1)"
msgid "Simple CSV file (ISO-8859-1)"
msgstr "簡單 CSV 檔（ISO-8859-1）"

#: weblate/trans/forms.py:113
msgid "Fill in with source string"
msgstr "填寫源文字串"

#: weblate/trans/forms.py:141 weblate/trans/forms.py:149
msgid "Toggle text direction"
msgstr "切換文字方向"

#: weblate/trans/forms.py:215
msgid ""
"This equation identifies which plural form will be used based on given count "
"(n)."
msgstr "基於給定的數 (n)，這個等式用來檢別會使用哪個複數形式。"

#: weblate/trans/forms.py:218
msgid "Plural equation"
msgstr "複數等式"

#: weblate/trans/forms.py:223
msgid "Documentation for plurals."
msgstr "複數說明文件。"

#: weblate/trans/forms.py:294
msgid "Message you wanted to translate is no longer available!"
msgstr "您想要翻譯的訊息已無法使用！"

#: weblate/trans/forms.py:308
#| msgid "review"
msgctxt "Checkbox for marking translation needing review"
msgid "Needs review"
msgstr "需複審"

#: weblate/trans/forms.py:349 weblate/trans/forms.py:689
msgid "File"
msgstr "檔案"

#: weblate/trans/forms.py:351 weblate/trans/forms.py:696
msgid "Merge method"
msgstr "合併方法"

#: weblate/trans/forms.py:353
msgid "Add as translation"
msgstr "新加為翻譯"

#: weblate/trans/forms.py:354
msgid "Add as a suggestion"
msgstr "新加為建議"

#: weblate/trans/forms.py:355
#| msgid "Add as translation"
msgid "Add as translation needing review"
msgstr "新增並標記為需複審"

#: weblate/trans/forms.py:360
#| msgid "Source strings review"
msgid "Processing of strings needing review"
msgstr "處理需複審的字串"

#: weblate/trans/forms.py:362
msgid "Do not import"
msgstr "勿匯入"

#: weblate/trans/forms.py:363
#| msgid "Source strings review"
msgid "Import as string needing review"
msgstr "匯入並標記為需複審"

#: weblate/trans/forms.py:364
msgid "Import as translated"
msgstr "作為已翻譯匯入"

#: weblate/trans/forms.py:369
msgid "Merge file header"
msgstr "合併檔頭"

#: weblate/trans/forms.py:370
msgid "Merges content of file header into the translation."
msgstr "將標頭檔的內容合併到翻譯。"

#: weblate/trans/forms.py:375
#| msgid "Translation comment"
msgid "Merge translation comments"
msgstr "合併翻譯評論"

#: weblate/trans/forms.py:376
msgid "Merges comments into the translation."
msgstr "將評論合併到翻譯。"

#: weblate/trans/forms.py:387
msgid "Overwrite existing translations"
msgstr "覆蓋現有的翻譯"

#: weblate/trans/forms.py:389
#| msgid ""
#| "The checks can help you identify problematic translations or source "
#| "strings which are hard to translate."
msgid ""
"Whether to overwrite existing translations if the string is already "
"translated."
msgstr "當字串已存在翻譯時，是否取代翻譯。"

#: weblate/trans/forms.py:402
msgid "Author name"
msgstr "作者姓名"

#: weblate/trans/forms.py:404 weblate/trans/forms.py:409
msgid "Keep empty for using currently logged in user."
msgstr "保留空白，使用目前登錄的使用者。"

#: weblate/trans/forms.py:407
msgid "Author email"
msgstr "作者的 email"

#: weblate/trans/forms.py:427
msgid "Search filter"
msgstr "搜尋篩選"

#: weblate/trans/forms.py:430 weblate/trans/models/translation.py:867
#: weblate/trans/models/translation.py:909 weblate/trans/views/edit.py:126
#: weblate/trans/views/edit.py:142
msgid "All strings"
msgstr "所有的字串"

#: weblate/trans/forms.py:431 weblate/trans/models/translation.py:936
#| msgid "Untranslated strings"
msgid "Not translated strings"
msgstr "尚未翻譯的字串"

#: weblate/trans/forms.py:432 weblate/trans/models/translation.py:927
#| msgid "Strings with suggestions"
msgid "Strings needing action"
msgstr "須採取行動的字串"

#: weblate/trans/forms.py:433 weblate/trans/models/translation.py:918
msgid "Translated strings"
msgstr "已翻譯的字串"

#: weblate/trans/forms.py:434 weblate/trans/models/translation.py:945
#| msgid "Source strings review"
msgid "Strings marked for review"
msgstr "已標示為需複審之字串"

#: weblate/trans/forms.py:435 weblate/trans/models/translation.py:954
msgid "Strings with suggestions"
msgstr "帶建議的字串"

#: weblate/trans/forms.py:436 weblate/trans/models/translation.py:895
#: weblate/trans/models/translation.py:982
msgid "Strings with comments"
msgstr "帶評論的字串"

#: weblate/trans/forms.py:437 weblate/trans/models/translation.py:875
#: weblate/trans/models/translation.py:962
msgid "Strings with any failing checks"
msgstr "查核未過的字串"

#: weblate/trans/forms.py:456
msgid "Query"
msgstr "查詢"

#: weblate/trans/forms.py:461
msgid "Search type"
msgstr "搜尋類型"

#: weblate/trans/forms.py:464
msgid "Fulltext"
msgstr "全文"

#: weblate/trans/forms.py:465
msgid "Exact match"
msgstr "準確的符合"

#: weblate/trans/forms.py:466
msgid "Substring"
msgstr "子字串"

#: weblate/trans/forms.py:471
msgid "Search in source strings"
msgstr "於源文字串中搜尋"

#: weblate/trans/forms.py:476
msgid "Search in target strings"
msgstr "在目標字串中搜尋"

#: weblate/trans/forms.py:481
msgid "Search in context strings"
msgstr "在脈絡字串中搜尋"

#: weblate/trans/forms.py:486
msgid "Search in location strings"
msgstr "於源文字串的位置字串中搜尋"

#: weblate/trans/forms.py:491
msgid "Search in comment strings"
msgstr "於評論字串中搜尋"

#: weblate/trans/forms.py:498
msgid "Show ignored checks as well"
msgstr "也顯示忽略查核"

#: weblate/trans/forms.py:559
#, python-format
msgid "Fulltext search for \"%s\""
msgstr "全文檢索搜尋\"%s\""

#: weblate/trans/forms.py:561
#, python-format
msgid "Search for exact string \"%s\""
msgstr "\"%s\"作為獨立完整字串搜尋"

#: weblate/trans/forms.py:563
#, python-format
msgid "Substring search for \"%s\""
msgstr "\"%s\"作為子字串搜尋"

#: weblate/trans/forms.py:574
#, python-brace-format
msgctxt "String to concatenate search and filter names"
msgid "{filter_name}, {search_name}"
msgstr "{filter_name}, {search_name}"

#: weblate/trans/forms.py:590
msgid "All languages"
msgstr "所有語言"

#: weblate/trans/forms.py:625
msgid "Overwrite strings"
msgstr "覆蓋字串"

#: weblate/trans/forms.py:630
msgid "Replace inconsistent"
msgstr "取代不一致者"

#: weblate/trans/forms.py:635
msgid "Component to use"
msgstr "要使用的元件"

#: weblate/trans/forms.py:663
#| msgid "New comment in %(subproject)s"
msgid "All components in current project"
msgstr "目前專案中的所有元件"

#: weblate/trans/forms.py:691
msgid ""
"You can upload any format which is understood by Translate Toolkit "
"(including TBX, CSV or Gettext PO files)."
msgstr ""
"您可以上傳任何這翻譯工具組能理解的格式，（包括 TBX、 CSV 或 Gettext PO 檔"
"案）。"

#: weblate/trans/forms.py:698
msgid "Keep current"
msgstr "維持目前的"

#: weblate/trans/forms.py:699
msgid "Overwrite existing"
msgstr "覆蓋現有的"

#: weblate/trans/forms.py:700
msgid "Add as other translation"
msgstr "加為其它翻譯"

#: weblate/trans/forms.py:711 weblate/trans/forms.py:908
msgid "Starting date"
msgstr "開始日期"

#: weblate/trans/forms.py:734
msgctxt "Select starting letter in glossary"
msgid "Any"
msgstr "任何的"

#: weblate/trans/forms.py:736
msgid "Starting letter"
msgstr "起始字母"

#: weblate/trans/forms.py:757
msgid "Scope"
msgstr "範圍"

#: weblate/trans/forms.py:759
msgid ""
"Is your comment specific to this translation or generic for all of them?"
msgstr "您的評論是否只針對此翻譯或是針對全部的翻譯？"

#: weblate/trans/forms.py:765
msgid "Source string comment, suggestions to change this string"
msgstr "源文字串的評論、變更此字串的建議"

#: weblate/trans/forms.py:769
msgid "Translation comment, discussions with other translators"
msgstr "翻譯評論，與其他翻譯人員討論"

#: weblate/trans/forms.py:782
msgid "Whole project"
msgstr "整個專案"

#: weblate/trans/forms.py:826
msgid "Please select"
msgstr "請選擇"

#: weblate/trans/forms.py:844
msgid "Strings with higher priority are offered first to translators."
msgstr "較高優先性的字串，先提供給翻譯人員。"

#: weblate/trans/forms.py:851
msgid "Check flags"
msgstr "檢查標記"

#: weblate/trans/forms.py:858
#, python-brace-format
msgid ""
"Please enter a comma separated list of check flags, see <a href="
"\"{url}\">documentation</a> for more details."
msgstr ""
"請輸入以逗號分隔的檢查標記清單，請參考 <a href=\"{url}\">說明文件</a>以瞭解詳"
"細資訊。"

#: weblate/trans/forms.py:878
msgid "User to add"
msgstr "要增加的使用者"

#: weblate/trans/forms.py:880
msgid ""
"Please provide username or email. User needs to already have an active "
"account in Weblate."
msgstr "請提供使用者名稱或電子郵件。使用者需要在 Weblate 中有已經啟用的帳號。"

#: weblate/trans/forms.py:892
msgid "No matching user found!"
msgstr "未找到符合的使用者！"

#: weblate/trans/forms.py:894
msgid "More users matched!"
msgstr "更多符合的使用者！"

#: weblate/trans/forms.py:899
msgid "Report format"
msgstr "報告格式"

#: weblate/trans/forms.py:900
msgid "Choose file format for the report"
msgstr "選擇回報之檔案格式"

#: weblate/trans/forms.py:902
msgid "reStructuredText"
msgstr "reStructuredText"

#: weblate/trans/forms.py:903
msgid "JSON"
msgstr "JSON"

#: weblate/trans/forms.py:904
msgid "HTML"
msgstr "HTML"

#: weblate/trans/forms.py:920
msgid "Ending date"
msgstr "結束日期"

#: weblate/trans/models/advertisement.py:38
#, python-brace-format
msgid "Donate to Weblate at {0}"
msgstr "在{0}贊助 Weblate"

#: weblate/trans/models/advertisement.py:39
#, python-brace-format
msgid "Support Weblate at {0}"
msgstr "在 {0} 支援 Weblate"

#: weblate/trans/models/advertisement.py:40
#, python-brace-format
msgid "More information about Weblate can be found at {0}"
msgstr "更多有關 Weblate 的資訊可在 {0} 找到"

#: weblate/trans/models/advertisement.py:43
msgid "Donate to Weblate"
msgstr "贊助 Weblate"

#: weblate/trans/models/advertisement.py:44
msgid "Support Weblate on Bountysource"
msgstr "於 Bountysource 上，支持 Weblate"

#: weblate/trans/models/advertisement.py:45
msgid "More information about Weblate"
msgstr "更多有關 Weblate 的資訊"

#: weblate/trans/models/advertisement.py:98
msgid "Mail footer (text)"
msgstr "郵件頁腳（文字）"

#: weblate/trans/models/advertisement.py:99
msgid "Mail footer (HTML)"
msgstr "郵件頁腳 (HTML)"

#: weblate/trans/models/advertisement.py:104
msgid "Placement"
msgstr "佈置"

#: weblate/trans/models/advertisement.py:107
msgid "Start date"
msgstr "開始日期"

#: weblate/trans/models/advertisement.py:110
msgid "End date"
msgstr "結束日期"

#: weblate/trans/models/advertisement.py:113
msgid "Text"
msgstr "文字"

#: weblate/trans/models/advertisement.py:115
msgid "Depending on placement, HTML can be allowed."
msgstr "依據配置而定，可以允許 HTML。"

#: weblate/trans/models/advertisement.py:121
msgid "Free form note for your notes, not used within Weblate."
msgstr "為您的記錄不受拘束的格式註釋，而不在 Weblate 裏面使用。"

#: weblate/trans/models/advertisement.py:133
msgid "Advertisement"
msgstr "廣告"

#: weblate/trans/models/advertisement.py:134
msgid "Advertisements"
msgstr "廣告"

#: weblate/trans/models/changes.py:168
msgid "Resource update"
msgstr "資源更新"

#: weblate/trans/models/changes.py:169
msgid "Translation completed"
msgstr "翻譯完成"

#: weblate/trans/models/changes.py:170
msgid "Translation changed"
msgstr "已更改的翻譯"

#: weblate/trans/models/changes.py:172
msgid "Comment added"
msgstr "增加註解"

#: weblate/trans/models/changes.py:173
msgid "Suggestion added"
msgstr "增加建議"

#: weblate/trans/models/changes.py:175
msgid "Suggestion accepted"
msgstr "接受建議"

#: weblate/trans/models/changes.py:176
msgid "Translation reverted"
msgstr "恢復翻譯"

#: weblate/trans/models/changes.py:177
msgid "Translation uploaded"
msgstr "上傳翻譯"

#: weblate/trans/models/changes.py:178
msgid "Glossary added"
msgstr "詞彙表已加入"

#: weblate/trans/models/changes.py:179
msgid "Glossary updated"
msgstr "詞彙表已更新"

#: weblate/trans/models/changes.py:180
msgid "Glossary uploaded"
msgstr "詞彙表已上傳"

#: weblate/trans/models/changes.py:181
msgid "New source string"
msgstr "新的源文字串"

#: weblate/trans/models/changes.py:182
msgid "Component locked"
msgstr "已鎖定的元件"

#: weblate/trans/models/changes.py:183
msgid "Component unlocked"
msgstr "已解除鎖定的元件"

#: weblate/trans/models/changes.py:184
msgid "Detected duplicate string"
msgstr "偵測到重複字串"

#: weblate/trans/models/changes.py:185
msgid "Commited changes"
msgstr "已送交的變更"

#: weblate/trans/models/changes.py:186
msgid "Pushed changes"
msgstr "已上傳的變更"

#: weblate/trans/models/changes.py:187
msgid "Reset repository"
msgstr "重設儲存庫"

#: weblate/trans/models/changes.py:188
msgid "Merged repository"
msgstr "已合併的儲存庫"

#: weblate/trans/models/changes.py:189
msgid "Rebased repository"
msgstr "已 Rebase 的 Repository"

#: weblate/trans/models/changes.py:190
msgid "Failed merge on repository"
msgstr "無法合併到儲存庫"

#: weblate/trans/models/changes.py:191
msgid "Failed rebase on repository"
msgstr "無法衍合(rebase)到資料庫"

#: weblate/trans/models/changes.py:192
#| msgid "Server Error"
msgid "Parse error"
msgstr "解析錯誤"

#: weblate/trans/models/changes.py:260
#, python-format
msgid "%(action)s at %(time)s on %(translation)s by %(user)s"
msgstr "由%(user)s 在 %(time)s 對 %(translation)s %(action)s"

#: weblate/trans/models/componentlist.py:32
#| msgid "Component name"
msgid "Component list name"
msgstr "元件列表名稱"

#: weblate/trans/models/componentlist.py:35 weblate/trans/models/project.py:95
#: weblate/trans/models/subproject.py:107
msgid "Name to display"
msgstr "顯示的名稱"

#: weblate/trans/models/componentlist.py:39 weblate/trans/models/project.py:98
#: weblate/trans/models/subproject.py:110
msgid "URL slug"
msgstr "URL 轉換"

#: weblate/trans/models/componentlist.py:42 weblate/trans/models/project.py:101
#: weblate/trans/models/subproject.py:113
msgid "Name used in URLs and file names."
msgstr "在網址和檔案名稱中使用的姓名。"

#: weblate/trans/models/componentlist.py:55
#| msgid "Components"
msgid "Component lists"
msgstr "元件列表"

#: weblate/trans/models/group_acl.py:47
msgid "Project, component or language must be specified"
msgstr "必須選擇專案、元件，或是語言"

#: weblate/trans/models/group_acl.py:69
msgid "Group ACL"
msgstr "群組存取權限控制"

#: weblate/trans/models/group_acl.py:70
msgid "Group ACLs"
msgstr "群組存取權限控制"

#: weblate/trans/models/project.py:105
msgid "Main website of translated project."
msgstr "翻譯專案的主要網站。"

#: weblate/trans/models/project.py:108
msgid "Mailing list"
msgstr "郵寄清單"

#: weblate/trans/models/project.py:111
msgid "Mailing list for translators."
msgstr "翻譯者的郵件清單。"

#: weblate/trans/models/project.py:114
msgid "Translation instructions"
msgstr "翻譯指示"

#: weblate/trans/models/project.py:116
msgid "URL with instructions for translators."
msgstr "翻譯者的指示網址。"

#: weblate/trans/models/project.py:120
msgid "Push on commit"
msgstr "提交時推送"

#: weblate/trans/models/project.py:123
msgid "Whether the repository should be pushed upstream on every commit."
msgstr "是否每次提交時，資源庫都要推送向上游。"

#: weblate/trans/models/project.py:128
msgid "Set Translation-Team header"
msgstr "設定翻譯成員頁眉"

#: weblate/trans/models/project.py:131
msgid ""
"Whether the Translation-Team in file headers should be updated by Weblate."
msgstr "是否應由 Weblate 更新檔頭中的翻譯成員。"

#: weblate/trans/models/project.py:137
msgid "Enable ACL"
msgstr "啟用 ACL"

#: weblate/trans/models/project.py:140
msgid ""
"Whether to enable ACL for this project, please check documentation before "
"enabling this."
msgstr "是否啟用ACL這個專案，啟用之前，請先查看文件檔。"

#: weblate/trans/models/project.py:145
msgid "Enable hooks"
msgstr "啟用 hooks"

#: weblate/trans/models/project.py:148
msgid "Whether to allow updating this repository by remote hooks."
msgstr "是否允許透過遠端 hooks 來更新此資源庫。"

#: weblate/trans/models/project.py:156
msgid "Owners of the project."
msgstr "專案的擁有者。"

#: weblate/trans/models/project.py:161
#| msgid "Source change"
msgid "Source language"
msgstr "源語言"

#: weblate/trans/models/project.py:163
#| msgid ""
#| "This translation is being used as source strings within this component."
msgid "Language used for source strings in all components"
msgstr "此語言將作為所有元件的源字串"

#: weblate/trans/models/project.py:204
#, python-format
msgid "You are not allowed to access project %s."
msgstr "您未得允許進入專案%s。"

#: weblate/trans/models/project.py:245
#, python-format
msgid "Could not create project directory: %s"
msgstr "無法建立專案目錄：%s"

#: weblate/trans/models/source.py:27
msgid "Very high"
msgstr "很高"

#: weblate/trans/models/source.py:28
msgid "High"
msgstr "高"

#: weblate/trans/models/source.py:29
msgid "Medium"
msgstr "中等"

#: weblate/trans/models/source.py:30
msgid "Low"
msgstr "ພາສາລາວ"

#: weblate/trans/models/source.py:31
msgid "Very low"
msgstr "非常低"

#: weblate/trans/models/subproject.py:80
msgid "Use contact form"
msgstr "使用連絡表單"

#: weblate/trans/models/subproject.py:81
msgid "Point to translation instructions URL"
msgstr "指向翻譯指示網址"

#: weblate/trans/models/subproject.py:82
msgid "Automatically add language file"
msgstr "自動新增語言檔案"

#: weblate/trans/models/subproject.py:83
msgid "No adding of language"
msgstr "沒有增加語言"

#: weblate/trans/models/subproject.py:86
msgid "Merge"
msgstr "合併"

#: weblate/trans/models/subproject.py:105
msgid "Component name"
msgstr "組成元件名稱"

#: weblate/trans/models/subproject.py:120
msgid "Version control system"
msgstr "版本控制系統"

#: weblate/trans/models/subproject.py:123
msgid ""
"Version control system to use to access your repository with translations."
msgstr "用來存取您的儲存庫翻譯的版本控制系統。"

#: weblate/trans/models/subproject.py:133
msgid ""
"URL of a repository, use weblate://project/component for sharing with other "
"component."
msgstr "資源庫的網址，使用 weblate://project/component 分享給其它組成元件。"

#: weblate/trans/models/subproject.py:138
msgid "Repository push URL"
msgstr "資源庫推送 URL"

#: weblate/trans/models/subproject.py:141
msgid "URL of a push repository, pushing is disabled if empty."
msgstr "資源庫推送網址，如果空白則停用推送。"

#: weblate/trans/models/subproject.py:146
msgid "Repository browser"
msgstr "瀏覽資源庫"

#: weblate/trans/models/subproject.py:148
#, python-format
msgid ""
"Link to repository browser, use %(branch)s for branch, %(file)s and %(line)s "
"as filename and line placeholders."
msgstr ""
"連結到資源庫瀏覽器，使用 %(branch)s 作為分支，%(file)s 和 %(line)s 為檔案名稱"
"和預留行。"

#: weblate/trans/models/subproject.py:155
msgid "Exported repository URL"
msgstr "已匯出資源庫 URL"

#: weblate/trans/models/subproject.py:158
msgid "URL of a repository where users can fetch changes from Weblate"
msgstr "資源庫網址，使用者都可以從 Weblate 取得變更"

#: weblate/trans/models/subproject.py:163
msgid "Source string bug report address"
msgstr "用來回報源文字串錯誤的地址"

#: weblate/trans/models/subproject.py:165
msgid ""
"Email address where errors in source string will be reported, keep empty for "
"no emails."
msgstr "源文字串有誤時，用來回報的電子郵件地址，空白則不發送郵件。"

#: weblate/trans/models/subproject.py:174
msgid "Repository branch to translate"
msgstr "以資源庫分支來翻譯"

#: weblate/trans/models/subproject.py:188
msgid "Monolingual base language file"
msgstr "單語的基底語言檔"

#: weblate/trans/models/subproject.py:192
msgid ""
"Filename of translations base file, which contains all strings and their "
"source; this is recommended to use for monolingual translation formats."
msgstr ""
"翻譯基底檔的檔名，翻譯基底檔包含所有的[待譯]字串及其出處；建議用於單一語言翻"
"譯的格式。"

#: weblate/trans/models/subproject.py:198
msgid "Edit base file"
msgstr "編輯基底檔"

#: weblate/trans/models/subproject.py:201
msgid ""
"Whether users will be able to edit base file for monolingual translations."
msgstr "使用者是否可編輯單語的翻譯的基底檔。"

#: weblate/trans/models/subproject.py:206
msgid "Base file for new translations"
msgstr "眾新翻譯的基底檔"

#: weblate/trans/models/subproject.py:210
msgid ""
"Filename of file which is used for creating new translations. For Gettext "
"choose .pot file."
msgstr "檔案的檔案名稱，用作建立新的翻譯。在 Gettext 選擇 .pot 檔案。"

#: weblate/trans/models/subproject.py:215
msgid "File format"
msgstr "檔案格式"

#: weblate/trans/models/subproject.py:220
msgid "Automatic detection might fail for some formats and is slightly slower."
msgstr "某些格式在自動偵測時可能會失敗，並會稍慢些。"

#: weblate/trans/models/subproject.py:225
msgid "Additional commit files"
msgstr "附加提交的檔案"

#: weblate/trans/models/subproject.py:230
msgid ""
"Additional files to include in commits, one per line; please check "
"documentation for more details."
msgstr "提交時附加檔案，每行一個檔；請看說明文件以得更詳細的資訊。"

#: weblate/trans/models/subproject.py:235
msgid "Post-update script"
msgstr "升級後執行腳本"

#: weblate/trans/models/subproject.py:241
msgid ""
"Script to be executed after receiving a repository update, please check "
"documentation for more details."
msgstr "當收到儲存庫更新後要執行的 Script，請閱讀說明文件以了解詳細資訊。"

#: weblate/trans/models/subproject.py:246
msgid "Pre-commit script"
msgstr "提交至本地(commit)前的隨譯即行碼"

#: weblate/trans/models/subproject.py:252
msgid ""
"Script to be executed before committing translation, please check "
"documentation for more details."
msgstr "提交翻譯至本地之前要執行的隨譯即行碼，更詳細的資訊請看說明文件。"

#: weblate/trans/models/subproject.py:257
msgid "Post-commit script"
msgstr "提交至本地後的隨譯即行碼"

#: weblate/trans/models/subproject.py:263
msgid ""
"Script to be executed after committing translation, please check "
"documentation for more details."
msgstr "提交翻譯至本地之後要執行的隨譯即行碼，更詳細的資訊請看說明文件。"

#: weblate/trans/models/subproject.py:268
msgid "Post-push script"
msgstr "提交至遠端後的隨譯即行碼"

#: weblate/trans/models/subproject.py:274
msgid ""
"Script to be executed after pushing translation to remote, please check "
"documentation for more details."
msgstr "提交翻譯到遠端之後要執行的隨譯即行碼，更詳細的資訊請看說明文件。"

#: weblate/trans/models/subproject.py:279
msgid "Post-add script"
msgstr "加入之後的隨譯即行碼"

#: weblate/trans/models/subproject.py:285
msgid ""
"Script to be executed after adding new translation, please check "
"documentation for more details."
msgstr "加入翻譯之後要執行的隨譯即行碼，更詳細的資訊請看說明文件。"

#: weblate/trans/models/subproject.py:291
msgid "Locked"
msgstr "已鎖定"

#: weblate/trans/models/subproject.py:294
msgid "Whether component is locked for translation updates."
msgstr "在翻譯更新的時候，是否鎖定組成元件。"

#: weblate/trans/models/subproject.py:298
msgid "Allow translation propagation"
msgstr "允許翻譯傳播"

#: weblate/trans/models/subproject.py:302
msgid ""
"Whether translation updates in other components will cause automatic "
"translation in this one"
msgstr "於其它組成元件翻譯更新時，是否在這時自動翻譯"

#: weblate/trans/models/subproject.py:307
msgid "Save translation history"
msgstr "儲存翻譯履歷"

#: weblate/trans/models/subproject.py:310
msgid "Whether Weblate should keep history of translations"
msgstr "Weblate 是否應該保留翻譯履歷"

#: weblate/trans/models/subproject.py:314
msgid "Enable suggestions"
msgstr "啟用建議"

#: weblate/trans/models/subproject.py:317
msgid "Whether to allow translation suggestions at all."
msgstr "是否允許所有的翻譯建議。"

#: weblate/trans/models/subproject.py:321
msgid "Suggestion voting"
msgstr "建議投票"

#: weblate/trans/models/subproject.py:324
msgid "Whether users can vote for suggestions."
msgstr "使用者是否可對建議投票。"

#: weblate/trans/models/subproject.py:328
msgid "Autoaccept suggestions"
msgstr "自動接受建議"

#: weblate/trans/models/subproject.py:331
msgid ""
"Automatically accept suggestions with this number of votes, use 0 to disable."
msgstr "自動接受建議與此投票數，設為 0 則停用。"

#: weblate/trans/models/subproject.py:337
msgid "Quality checks flags"
msgstr "品質查核標記"

#: weblate/trans/models/subproject.py:340
msgid ""
"Additional comma-separated flags to influence quality checks, check "
"documentation for possible values."
msgstr "增加逗號分隔標記來改變品質查核，檢查文件的可能值。"

#: weblate/trans/models/subproject.py:354
msgid "Optional short summary of license used for translations."
msgstr "使用翻譯的授權簡短摘要選項。"

#: weblate/trans/models/subproject.py:358
msgid "License URL"
msgstr "授權網址"

#: weblate/trans/models/subproject.py:361
msgid "Optional URL with license details."
msgstr "網址選項與授權詳細資訊。"

#: weblate/trans/models/subproject.py:364
msgid "Contributor agreement"
msgstr "貢獻人員協議"

#: weblate/trans/models/subproject.py:368
msgid ""
"Agreement which needs to be approved before user can translate this "
"component."
msgstr "必須先同意協議才可讓使用者翻譯此元件。"

#: weblate/trans/models/subproject.py:380
msgid ""
"How to handle requests for creating new translations. Please note that "
"availability of choices depends on the file format."
msgstr "如何處理建立新翻譯的請求。 請注意可用的選項會隨檔案格式而不同。"

#: weblate/trans/models/subproject.py:388
msgid "Merge style"
msgstr "合併樣式"

#: weblate/trans/models/subproject.py:393
msgid ""
"Define whether Weblate should merge upstream repository or rebase changes "
"onto it."
msgstr "是否要讓 Weblate 合併 Upstream 的 Repository，或 Rebase 修改。"

#: weblate/trans/models/subproject.py:398
msgid "Commit message"
msgstr "提交訊息"

#: weblate/trans/models/subproject.py:400
msgid ""
"You can use format strings for various information, please check "
"documentation for more details."
msgstr "您可使用格式字串給各種資訊，請查看更多詳細資訊的文件檔。"

#: weblate/trans/models/subproject.py:407
msgid "Committer name"
msgstr "提交者名稱"

#: weblate/trans/models/subproject.py:412
msgid "Committer email"
msgstr "提交者 email"

#: weblate/trans/models/subproject.py:418
#| msgid "Language"
msgid "Language filter"
msgstr "語言篩選"

#: weblate/trans/models/subproject.py:422
msgid ""
"Regular expression which is used to filter translation when scanning for "
"file mask."
msgstr "用於掃描檔案標記時搜尋翻譯之正規表達式。"

#: weblate/trans/models/subproject.py:638
msgid ""
"Failed to verify SSH host key, please add them in SSH page in the admin "
"interface."
msgstr "SSH 主機金鑰驗證失敗，請在管理介面中將它們加入 SSH 頁面。"

#: weblate/trans/models/subproject.py:642
#, python-format
msgid "Failed to fetch repository: %s"
msgstr "取得資源庫失敗：%s"

#: weblate/trans/models/subproject.py:736
#, python-format
msgid "Push is disabled for %s."
msgstr "%s 已停用推送。"

#: weblate/trans/models/subproject.py:785
#, python-format
msgid "Failed to push to remote branch on %s."
msgstr "將 %s 推送上遠端分支失敗。"

#: weblate/trans/models/subproject.py:819
#, python-format
msgid "Failed to reset to remote branch on %s."
msgstr "將 %s 上的遠端分支重置失敗。"

#: weblate/trans/models/subproject.py:882
#, python-format
msgid "Failed to rebase our branch onto remote branch %s."
msgstr "無法 rebase 我們的分支到遠端分支 %s。"

#: weblate/trans/models/subproject.py:887
#, python-format
msgid "Failed to merge remote branch into %s."
msgstr "將遠端分支合併到 %s 失敗。"

#: weblate/trans/models/subproject.py:1067
msgid "Invalid link to a Weblate project, can not link to linked repository!"
msgstr "無效的 Weblate 專案連接，不能連結到資源庫！"

#: weblate/trans/models/subproject.py:1074
msgid "Invalid link to a Weblate project, can not link to self!"
msgstr "無效的 Weblate 專案連接，不能連接到自身！"

#: weblate/trans/models/subproject.py:1081
msgid "Invalid link to a Weblate project, use weblate://project/component."
msgstr "無效的 Weblate 專案連結，請使用 weblate://project/component。"

#: weblate/trans/models/subproject.py:1087
msgid "Push URL is not used when repository is linked!"
msgstr "在資源庫已連結下，不使用 URL 推送！"

#: weblate/trans/models/subproject.py:1091
msgid "Export URL is not used when repository is linked!"
msgstr "在資源庫已連結下，不使用網址匯出！"

#: weblate/trans/models/subproject.py:1097
msgid "The mask did not match any files!"
msgstr "遮罩不相符任何檔案！"

#: weblate/trans/models/subproject.py:1104
#, python-format
msgid "Got empty language code for %s, please check filemask!"
msgstr "%s之語言代碼是空的，請檢查檔案的 mask！"

#: weblate/trans/models/subproject.py:1109
msgid ""
"There are more files for single language, please adjust the mask and use "
"components for translating different resources."
msgstr "有單一語言的更多檔案，請調整遮罩和使用組成元件翻譯不同的資源。"

#: weblate/trans/models/subproject.py:1115
#, python-format
msgid ""
"Multiple translations were mapped to a single language code (%s). You should "
"disable SIMPLIFY_LANGUAGES to prevent Weblate mapping similar languages to "
"one."
msgstr ""
"多個翻譯被映射到一個單一的語言程式碼 (%s)。您應該停用 SIMPLIFY_LANGUAGES 以防"
"止 Weblate 映射相似的語言。"

#: weblate/trans/models/subproject.py:1134
msgid "File does not seem to be valid!"
msgstr "檔案似乎不是正確的！"

#: weblate/trans/models/subproject.py:1142
#, python-format
msgid "Format of %d matched files could not be recognized."
msgstr "無法識別符合 %d 格式的檔案。"

#: weblate/trans/models/subproject.py:1151
#, python-format
msgid "Failed to parse %d matched files!"
msgstr "分析符合 %d 的檔案失敗！"

#: weblate/trans/models/subproject.py:1160
msgid ""
"Chosen file format does not support adding new translations as chosen in "
"project settings."
msgstr "在專案設定中，選取的格式並不支援選擇增加新的翻譯。"

#: weblate/trans/models/subproject.py:1166
msgid "Format of base file for new translations was not recognized!"
msgstr "無法識別新翻譯的基底檔格式！"

#: weblate/trans/models/subproject.py:1171
msgid ""
"Base file for new translations is not used because of component settings. "
"You probably want to enable automatic adding of new translations."
msgstr "因為元件的設定，不使用新翻譯的基底檔。您可能會想啟用自動增加新翻譯。"

#: weblate/trans/models/subproject.py:1182
msgid "You can not use base file with bilingual translation!"
msgstr "不可以將基底檔用在[源文譯文]雙語[對照]翻譯！"

#: weblate/trans/models/subproject.py:1188
msgid "Using .pot file as base file is not supported!"
msgstr "不支援使用 .pot 檔作為基底檔！"

#: weblate/trans/models/subproject.py:1195
msgid "Template file not found!"
msgstr "找不到範本檔！"

#: weblate/trans/models/subproject.py:1201
#, python-format
msgid "Failed to parse translation base file: %s"
msgstr "無法解析翻譯的基底檔：%s"

#: weblate/trans/models/subproject.py:1206
msgid "You can not use monolingual translation without base file!"
msgstr "沒有基底檔，就不能使用單一語言翻譯 ！"

#: weblate/trans/models/subproject.py:1216
msgid ""
"Please either fill in instructions URL or use different option for adding "
"new language."
msgstr "請填寫任何一個指示的網址或使用不同的選項增加新的語言。"

#: weblate/trans/models/subproject.py:1222
msgid "License URL can not be used without license summary."
msgstr "授權 URL 不能使用無授權摘要。"

#: weblate/trans/models/subproject.py:1242
msgid "Changing version control system is not supported!"
msgstr "不支援變更版本控制系統！"

#: weblate/trans/models/subproject.py:1248
#, python-brace-format
msgid "Unsupported file format: {0}"
msgstr "已不支援檔案格式：{0}"

#: weblate/trans/models/subproject.py:1255
#, python-format
msgid "Failed to update repository: %s"
msgstr "更新儲存庫失敗：%s"

#: weblate/trans/models/subproject.py:1274
msgid "Can not validate file matches due to invalid regular expression."
msgstr "無效的正規表達式，無法驗證檔案是否符合。"

#: weblate/trans/models/subproject.py:1284
msgid "Automatically accepting suggestions can work only with voting enabled!"
msgstr "自動接受建議，只能在啟用投票後工作！"

#: weblate/trans/models/translation.py:205
#, python-format
msgid ""
"Filename %s not found in repository! To add new translation, add language "
"file into repository."
msgstr ""
"在資料庫中找不到 %s 的檔案名稱！若要加入新的翻譯，增加語言檔案到資料庫中。"

#: weblate/trans/models/translation.py:214
#, python-format
msgid "Failed to parse file %(file)s: %(error)s"
msgstr "無法分析檔案 %(file)s：%(error)s"

#: weblate/trans/models/translation.py:261
#, python-format
msgid "This translation is locked by %(user)s!"
msgstr "這個翻譯已被 %(user)s 鎖定！"

#: weblate/trans/models/unit.py:575
msgid "Failed to store message in the backend, lock timeout occurred!"
msgstr "在後端存儲訊息失敗，發生了鎖定逾時！"

#: weblate/trans/models/unit.py:587
msgid "Message not found in backend storage, it is probably corrupted."
msgstr "在後端儲存區找不到訊息，它可能已損壞。"

#: weblate/trans/models/whiteboard.py:93
msgid "Whiteboard message"
msgstr "白板訊息"

#: weblate/trans/models/whiteboard.py:94
msgid "Whiteboard messages"
msgstr "白板訊息"

#: weblate/trans/models/whiteboard.py:103
msgid "Do not specify both component and project!"
msgstr ""

#: weblate/trans/specialchars.py:32
msgid "Insert tab character"
msgstr "插入定位字元"

#: weblate/trans/specialchars.py:33
msgid "Insert new line"
msgstr "插入新行"

#: weblate/trans/specialchars.py:34
msgid "Insert horizontal ellipsis"
msgstr "插入水平省略號"

#: weblate/trans/specialchars.py:35
msgid "Danda"
msgstr ""

#: weblate/trans/specialchars.py:36
msgid "Double danda"
msgstr ""

#: weblate/trans/specialchars.py:440
#, python-brace-format
msgid "Insert character {0}"
msgstr "插入字元 {0}"

#: weblate/trans/specialchars.py:455
msgid "Opening double quote"
msgstr "開頭雙引號"

#: weblate/trans/specialchars.py:456
msgid "Closing double quote"
msgstr "結尾雙引號"

#: weblate/trans/specialchars.py:457
msgid "Opening single quote"
msgstr "開頭單引號"

#: weblate/trans/specialchars.py:458
msgid "Closing single quote"
msgstr "結尾單引號"

#: weblate/trans/specialchars.py:461
msgid "Hyphen"
msgstr "連字號"

#: weblate/trans/specialchars.py:464
msgid "En dash"
msgstr "短破折號"

#: weblate/trans/specialchars.py:467
msgid "Em dash"
msgstr "長破折號"

#. Translators: placeholder SSH hashed hostname
#: weblate/trans/ssh.py:92
msgid "[hostname hashed]"
msgstr "[主機名稱雜湊]"

#: weblate/trans/ssh.py:148
msgid "Created new SSH key."
msgstr "新建 SSH 金鑰。"

#: weblate/trans/ssh.py:152
#, python-format
msgid "Failed to generate key: %s"
msgstr "產生金鑰失敗：%s"

#: weblate/trans/ssh.py:164
msgid "Invalid host name given!"
msgstr "無效的主機名稱！"

#: weblate/trans/ssh.py:186
#, python-format
msgid ""
"Added host key for %(host)s with fingerprint %(fingerprint)s (%(keytype)s), "
"please verify that it is correct."
msgstr ""
"已增加主機金鑰 %(host)s 與特徵 %(fingerprint)s (%(keytype)s)，請驗證它的正確"
"性。"

#: weblate/trans/ssh.py:198
msgid "Failed to fetch public key for a host!"
msgstr "取得主機的公開金鑰失敗！"

#: weblate/trans/ssh.py:206 weblate/trans/ssh.py:211
#, python-format
msgid "Failed to get host key: %s"
msgstr "獲取主機金鑰失敗：%s"

#: weblate/trans/templatetags/translations.py:66
msgid "Good configuration"
msgstr "良好的組態"

#: weblate/trans/templatetags/translations.py:67
msgid "Bad configuration"
msgstr "不良的組態"

#: weblate/trans/templatetags/translations.py:68
msgid "Possible configuration"
msgstr "合適的組態"

#: weblate/trans/templatetags/translations.py:86
msgid "Tab character"
msgstr "Tab 字元"

#: weblate/trans/templatetags/translations.py:146
msgid "New line"
msgstr "換新行"

#: weblate/trans/templatetags/translations.py:330
msgid "a year ago"
msgstr "1 年前"

#: weblate/trans/templatetags/translations.py:332
#, python-format
msgid "%(count)s year ago"
msgid_plural "%(count)s years ago"
msgstr[0] "%(count)s 年前"

#: weblate/trans/templatetags/translations.py:337
msgid "a month ago"
msgstr "1 個月前"

#: weblate/trans/templatetags/translations.py:339
#, python-format
msgid "%(count)s month ago"
msgid_plural "%(count)s months ago"
msgstr[0] "%(count)s 個月前"

#: weblate/trans/templatetags/translations.py:344
#, python-format
msgid "%(count)s week ago"
msgid_plural "%(count)s weeks ago"
msgstr[0] "%(count)s 星期前"

#: weblate/trans/templatetags/translations.py:348
msgid "a week ago"
msgstr "1 星期前"

#: weblate/trans/templatetags/translations.py:350
msgid "yesterday"
msgstr "昨天"

#: weblate/trans/templatetags/translations.py:352
#, python-format
msgid "%(count)s day ago"
msgid_plural "%(count)s days ago"
msgstr[0] "%(count)s 天前"

#: weblate/trans/templatetags/translations.py:355
#: weblate/trans/templatetags/translations.py:416
msgid "now"
msgstr "現在"

#: weblate/trans/templatetags/translations.py:358
msgid "a second ago"
msgstr "1 秒鐘前"

#: weblate/trans/templatetags/translations.py:360
#, python-format
msgid "%(count)s second ago"
msgid_plural "%(count)s seconds ago"
msgstr[0] "%(count)s 秒前"

#: weblate/trans/templatetags/translations.py:365
msgid "a minute ago"
msgstr "1 分鐘前"

#: weblate/trans/templatetags/translations.py:367
#, python-format
msgid "%(count)s minute ago"
msgid_plural "%(count)s minutes ago"
msgstr[0] "%(count)s 分鐘前"

#: weblate/trans/templatetags/translations.py:372
msgid "an hour ago"
msgstr "一小時前"

#: weblate/trans/templatetags/translations.py:374
#, python-format
msgid "%(count)s hour ago"
msgid_plural "%(count)s hours ago"
msgstr[0] "%(count)s 小時前"

#: weblate/trans/templatetags/translations.py:391
msgid "a year from now"
msgstr "現在起 1 年後"

#: weblate/trans/templatetags/translations.py:393
#, python-format
msgid "%(count)s year from now"
msgid_plural "%(count)s years from now"
msgstr[0] "現在起 %(count)s 年後"

#: weblate/trans/templatetags/translations.py:398
msgid "a month from now"
msgstr "現在起 1 個月後"

#: weblate/trans/templatetags/translations.py:400
#, python-format
msgid "%(count)s month from now"
msgid_plural "%(count)s months from now"
msgstr[0] "現在起 %(count)s 個月後"

#: weblate/trans/templatetags/translations.py:405
#, python-format
msgid "%(count)s week from now"
msgid_plural "%(count)s weeks from now"
msgstr[0] "現在起 %(count)s 星期後"

#: weblate/trans/templatetags/translations.py:409
msgid "tomorrow"
msgstr "明天"

#: weblate/trans/templatetags/translations.py:411
msgid "a week from now"
msgstr "現在起 1 星期後"

#: weblate/trans/templatetags/translations.py:413
#, python-format
msgid "%(count)s day from now"
msgid_plural "%(count)s days from now"
msgstr[0] "現在起 %(count)s 天後"

#: weblate/trans/templatetags/translations.py:419
msgid "a second from now"
msgstr "現在起 1 秒後"

#: weblate/trans/templatetags/translations.py:421
#, python-format
msgid "%(count)s second from now"
msgid_plural "%(count)s seconds from now"
msgstr[0] "現在起 %(count)s 秒後"

#: weblate/trans/templatetags/translations.py:428
msgid "a minute from now"
msgstr "現在起 1 分鐘後"

#: weblate/trans/templatetags/translations.py:430
#, python-format
msgid "%(count)s minute from now"
msgid_plural "%(count)s minutes from now"
msgstr[0] "現在起 %(count)s 分鐘後"

#: weblate/trans/templatetags/translations.py:437
msgid "an hour from now"
msgstr "現在起 1 小時後"

#: weblate/trans/templatetags/translations.py:439
#, python-format
msgid "%(count)s hour from now"
msgid_plural "%(count)s hours from now"
msgstr[0] "現在起 %(count)s 小時後"

#: weblate/trans/templatetags/translations.py:526
msgid "Message needs review"
msgstr ""

#: weblate/trans/templatetags/translations.py:531
msgid "Message is not translated"
msgstr "尚未翻譯的訊息"

#: weblate/trans/templatetags/translations.py:536
msgid "Message has failing checks"
msgstr "缺點查核的訊息"

#: weblate/trans/templatetags/translations.py:541
msgid "Message is translated"
msgstr "已翻譯的訊息"

#: weblate/trans/templatetags/translations.py:547
msgid "Message has comments"
msgstr "已有評論的訊息"

#: weblate/trans/templatetags/translations.py:569
#, python-format
msgid "unit ID %s"
msgstr "單位 ID %s"

#: weblate/trans/util.py:284
#, python-brace-format
msgid ""
"{0} is translated into {1} languages using Weblate. Join the translation or "
"start translating your own project."
msgstr ""

#: weblate/trans/validators.py:30
msgid "RST text"
msgstr "RST 文字"

#: weblate/trans/validators.py:43 weblate/trans/validators.py:53
#: weblate/trans/validators.py:73
#, python-format
msgid "Bad format string (%s)"
msgstr "錯誤的格式字串 (%s)"

#: weblate/trans/validators.py:82
msgid "File mask does not contain * as a language placeholder!"
msgstr "檔案遮罩不包含 * 號作為語言的預留位置！"

#: weblate/trans/validators.py:92
msgid ""
"Value of 1 is not allowed for autoaccept as every user gives vote to his "
"suggestion."
msgstr "設成 1 的值，不允許自動接受每個使用者將票投給他的建議。"

#: weblate/trans/validators.py:107
#, python-format
msgid "Invalid check flag: \"%s\""
msgstr "無效的查核標記：\"%s\""

#: weblate/trans/views/acl.py:72 weblate/trans/views/acl.py:115
msgid "You can not remove last owner!"
msgstr "不能移除最後的擁有者！"

#: weblate/trans/views/acl.py:95
msgid "User has been added to this project."
msgstr "使用者已加入此專案。"

#: weblate/trans/views/acl.py:121
msgid "User has been removed from this project."
msgstr "使用者已從這個專案移除。"

#: weblate/trans/views/basic.py:67
msgid ""
"You have activated your account, now you should set the password to be able "
"to login next time."
msgstr "您已啟動您的帳戶，現在您應該設定密碼，以便能夠下次登錄。"

#: weblate/trans/views/basic.py:87
msgid "Please set your full name in your profile."
msgstr "請設定您的全名，在您個人資料上。"

#: weblate/trans/views/basic.py:192
#, python-format
msgid "Search for %s"
msgstr "%s 的搜尋"

#: weblate/trans/views/basic.py:198
msgid "Invalid search query!"
msgstr "不正確搜尋查詢！"

#: weblate/trans/views/basic.py:229
#, python-format
msgid ""
"<a href=\"%(url)s\">Translation project for %(project)s</a> currently "
"contains %(total)s strings for translation and is <a href=\"%(url)s\">being "
"translated into %(languages)s languages</a>. Overall, these translations are "
"%(percent)s%% complete."
msgstr ""
"<a href=\"%(url)s\">在 %(project)s 的翻譯專案</a>，目前含有 %(total)s 個字串"
"可翻譯，和<a href=\"%(url)s\">正被翻譯成 %(languages)s 種語言</a>。整體來說，"
"這些翻譯完成 %(percent)s%%。"

#: weblate/trans/views/basic.py:238
#, python-format
msgid ""
"<a href=\"%(url)s\">Translation project for %(project)s</a> into English "
"currently contains %(total)s strings for translation and is %(percent)s%% "
"complete."
msgstr ""
"<a href=\"%(url)s\">%(project)s 的正體中文翻譯專案</a>，目前含有 %(total)s 個"
"字串待譯，已完成 %(percent)s%%。"

#: weblate/trans/views/basic.py:445
#| msgid "Weblate translations"
msgid "Weblate statistics"
msgstr "Weblate 統計"

#: weblate/trans/views/basic.py:527
msgid ""
"A request for a new translation has been sent to the project's maintainers."
msgstr "增加新語言的要求，已向專案維護者發送。"

#: weblate/trans/views/basic.py:536
#| msgid "Invalid suggestion!"
msgid "Invalid language chosen!"
msgstr "選擇的語言無效！"

#: weblate/trans/views/changes.py:126
msgid "Failed to find matching project!"
msgstr "未能尋找到符合的專案！"

#: weblate/trans/views/changes.py:141
msgid "Failed to find matching language!"
msgstr "未能尋找到符合的語言！"

#: weblate/trans/views/changes.py:156
msgid "Failed to find matching user!"
msgstr "未能尋找到符合的使用者！"

#: weblate/trans/views/charts.py:100
#, python-brace-format
msgctxt "Format string for yearly activity chart"
msgid "{month}/{year}"
msgstr "{year}/{month}"

#: weblate/trans/views/charts.py:134
#, python-brace-format
msgctxt "Format string for monthly activity chart"
msgid "{day}/{month}"
msgstr "{month}/{day}"

#: weblate/trans/views/dictionary.py:49
#, python-format
msgid "%(language)s dictionary for %(project)s"
msgstr "%(language)s 的字典用於 %(project)s"

#: weblate/trans/views/dictionary.py:65
msgid "Dictionaries"
msgstr "字典"

#: weblate/trans/views/dictionary.py:160
msgid "No words to import found in file."
msgstr "沒有在檔案中找到匯入的單字。"

#: weblate/trans/views/dictionary.py:162
#, python-format
msgid "Imported %d word from the uploaded file."
msgid_plural "Imported %d words from the uploaded file."
msgstr[0] "已從上傳的檔案匯入 %d 個單字。"

#: weblate/trans/views/dictionary.py:170
#, python-format
msgid "File upload has failed: %s"
msgstr "檔案上傳失敗：%s"

#: weblate/trans/views/dictionary.py:173 weblate/trans/views/edit.py:614
msgid "Failed to process form!"
msgstr "處理表單失敗！"

#: weblate/trans/views/edit.py:79
#, python-format
msgid "Error in parameter %(field)s: %(error)s"
msgstr "參數錯誤 %(field)s：%(error)s"

#: weblate/trans/views/edit.py:98 weblate/trans/views/edit.py:553
msgid "Invalid search string!"
msgstr "無效的搜尋字串！"

#: weblate/trans/views/edit.py:120
#, python-format
msgid "Review of translations since %s"
msgstr "再次檢討自 %s 以後的翻譯"

#: weblate/trans/views/edit.py:149 weblate/trans/views/edit.py:159
msgid "No string matched your search!"
msgstr "找不到相合的字串！"

#: weblate/trans/views/edit.py:186
msgid "Your suggestion is empty!"
msgstr "您的建議是空的！"

#: weblate/trans/views/edit.py:193
msgid "You don't have privileges to add suggestions!"
msgstr "您並不具備增加建議的權限！"

#: weblate/trans/views/edit.py:205
msgid ""
"There is currently no active translator for this translation, please "
"consider becoming a translator as your suggestion might otherwise remain "
"unreviewed."
msgstr ""
"目前沒有主動的翻譯者為此翻譯，請考慮成為一名翻譯者，否則您的建議可能維持著未"
"檢討。"

#: weblate/trans/views/edit.py:245
#, python-format
msgid "Following fixups were applied to translation: %s"
msgstr "接著的修正，應用到翻譯：%s"

#: weblate/trans/views/edit.py:260
#, python-brace-format
msgid "Some checks have failed on your translation: {0}"
msgstr "在您的翻譯有一些查核失敗：{0}"

#: weblate/trans/views/edit.py:299 weblate/trans/views/edit.py:327
#: weblate/trans/views/edit.py:367 weblate/trans/views/edit.py:801
msgid "You don't have privileges to save translations!"
msgstr "您沒有儲存翻譯的權限！"

#: weblate/trans/views/edit.py:335
msgid "Invalid merge request!"
msgstr "不正確的合併要求！"

#: weblate/trans/views/edit.py:348
msgid "Can not merge different messages!"
msgstr "不能合併不同訊息！"

#: weblate/trans/views/edit.py:384
msgid "Can not revert to different unit!"
msgstr "不能還原到不同的單位！"

#: weblate/trans/views/edit.py:389
msgid "Can not revert to empty translation!"
msgstr "不能還原到空白的翻譯！"

#: weblate/trans/views/edit.py:407
msgid "You do not have privilege to accept suggestions!"
msgstr "您並不具備接受建議的權限！"

#: weblate/trans/views/edit.py:414
msgid "You do not have privilege to delete suggestions!"
msgstr "您並不具備刪除建議的權限！"

#: weblate/trans/views/edit.py:421
msgid "You do not have privilege to vote for suggestions!"
msgstr "您並不具備投建議票的權限！"

#: weblate/trans/views/edit.py:463
msgid "Invalid suggestion!"
msgstr "無效的建議！"

#: weblate/trans/views/edit.py:627
#| msgid "Automatic translation completed."
msgid "Automatic translation completed, no strings were updated."
msgstr "自動翻譯已完成，無任何字串被更新。"

#: weblate/trans/views/edit.py:629
#, python-format
#| msgid "Automatic translation completed."
msgid "Automatic translation completed, %d string was updated."
msgid_plural "Automatic translation completed, %d strings were updated."
msgstr[0] "自動翻譯已完成，共有 %d 字串被更新。"

#: weblate/trans/views/edit.py:659
msgid "Posted new comment"
msgstr "發表新評論"

#: weblate/trans/views/edit.py:661
msgid "Failed to add comment!"
msgstr "無法加入評論！"

#: weblate/trans/views/edit.py:685
msgid "Translation comment has been deleted."
msgstr "已刪除翻譯評論。"

#: weblate/trans/views/edit.py:804
msgid "Failed to save translation!"
msgstr "儲存翻譯失敗！"

#: weblate/trans/views/files.py:78
msgid "Access denied."
msgstr "拒絕存取。"

#: weblate/trans/views/files.py:120
#| msgid "Imported %d word from the uploaded file."
#| msgid_plural "Imported %d words from the uploaded file."
msgid "No strings were imported from the uploaded file."
msgstr "無任何字串自上傳的檔案匯入。"

#: weblate/trans/views/files.py:122
#, python-format
msgid "Processed %d string from the uploaded files."
msgid_plural "Processed %d strings from the uploaded files."
msgstr[0] "已處理上傳檔案中的 %d 個單字。"

#: weblate/trans/views/files.py:130
msgid "There were no new strings in uploaded file!"
msgstr "上傳的檔案中沒有新字串！"

#: weblate/trans/views/files.py:134
#, python-format
msgid "File content merge failed: %s"
msgstr "檔案內容合併失敗：%s"

#: weblate/trans/views/git.py:48
msgid "Failed to lock the repository, another operation in progress."
msgstr "鎖定資源庫失敗，另一個操作正在進行。"

#: weblate/trans/views/git.py:61
msgid "All pending translations were committed."
msgstr "所有待決的的翻譯已提出。"

#: weblate/trans/views/git.py:73
msgid "All repositories were updated."
msgstr "已更新了所有的資源庫。"

#: weblate/trans/views/git.py:86
msgid "All repositories were pushed."
msgstr "已推送所有的資源庫。"

#: weblate/trans/views/git.py:98
msgid "All repositories have been reset."
msgstr "所有的資源庫已被重置。"

#: weblate/trans/views/lock.py:47
msgid "Failed to update lock, probably session has expired."
msgstr ""

#: weblate/trans/views/lock.py:62
msgid "Translation is now locked for you."
msgstr "現在翻譯已為您鎖定。"

#: weblate/trans/views/lock.py:78
msgid "Translation is now open for translation updates."
msgstr "現在翻譯開啟，更新翻譯。"

#: weblate/trans/views/lock.py:97
msgid "Component is now locked for translation updates!"
msgstr "因為翻譯更新，組成元件現在已鎖定！"

#: weblate/trans/views/lock.py:114
msgid "Component is now open for translation updates."
msgstr "組成元件現在開放翻譯更新。"

#: weblate/trans/views/lock.py:134
#| msgid "All subprojects are now locked for translation updates!"
msgid "All components are now locked for translation updates!"
msgstr "為了更新翻譯，所有元件已被鎖定！"

#: weblate/trans/views/lock.py:152
msgid "Project is now open for translation updates."
msgstr "現在開放翻譯更新專案。"

#: weblate/trans/views/source.py:97
#, python-format
msgid "Review source strings in %s"
msgstr "評論 %s 中的源文字串"

#: weblate/trans/views/source.py:115
#, python-format
msgid "Source strings in %s"
msgstr "%s 中的源文字串"

#: weblate/trans/views/source.py:136
msgid "Failed to change a priority!"
msgstr "優先權變更失敗！"

#: weblate/trans/views/source.py:156
msgid "Failed to change check flags!"
msgstr "變更檢查標記失敗！"

#: weblate/trans/widgets.py:273
#, python-format
msgid ""
"translating %(count)d strings into %(languages)d languages\n"
"%(percent)d%% complete, help us improve!"
msgstr ""
"翻譯了 %(count)d 字串成 %(languages)d 語言 \n"
"完成 %(percent)d%%，幫助我們改進！"

#. Translators: please use your language name instead of English
#: weblate/trans/widgets.py:277
#, python-format
msgid ""
"translating %(count)d strings into English\n"
"%(percent)d%% complete, help us improve!"
msgstr ""
"翻譯了 %(count)d 字串成正體中文\n"
"完成 %(percent)d%%，幫助我們改進！"

#: weblate/trans/widgets.py:298
#, python-format
msgid ""
"translation\n"
"%(percent)d%% done"
msgstr ""
"翻譯了\n"
"%(percent)d%%完成"

#. Translators: please use your language name instead of English
#: weblate/trans/widgets.py:300
#, python-format
msgid ""
"English translation\n"
"%(percent)d%% done"
msgstr ""
"英文翻譯了\n"
"%(percent)d%% 完成"

#: weblate/trans/widgets.py:329 weblate/trans/widgets.py:360
#: weblate/trans/widgets.py:382
msgid "translated"
msgstr "已翻譯"

#~ msgid "Chosen translation already exists in this project!"
#~ msgstr "所選取的語言，已經在這個專案裡了！"

#~ msgid "You can download glossary in following formats:"
#~ msgstr "您可以下載下列格式中的詞彙表："

#~ msgid "Download source file"
#~ msgstr "下載原始檔案"

#~ msgid "Your translations"
#~ msgstr "您的翻譯"

#~ msgid "Untranslated strings"
#~ msgstr "尚未翻譯的字串"

#~ msgid "Format of %s could not be recognized."
#~ msgstr "%s 的格式無法識別。"

#, fuzzy
#~| msgid "Source strings review"
#~ msgid "Strings needing review :"
#~ msgstr "源文字串評論"

#~ msgctxt "Number of fuzzy strings"
#~ msgid "Fuzzy"
#~ msgstr "模糊的"

#~ msgid "Fuzzy strings:"
#~ msgstr "模糊的字串："

#~ msgid "Fuzzy"
#~ msgstr "模糊的"

#~ msgctxt "Message is fuzzy"
#~ msgid "Fuzzy"
#~ msgstr "模糊的"

#~ msgctxt "Checkbox for marking translation fuzzy"
#~ msgid "Fuzzy"
#~ msgstr "模糊的"

#~ msgid "Add as fuzzy translation"
#~ msgstr "加為模糊的翻譯"

#~ msgid "Fuzzy strings processing"
#~ msgstr "模糊字串處理中"

#~ msgid "Import as fuzzy"
#~ msgstr "作為模糊譯文匯入"

#~ msgid "Fuzzy strings"
#~ msgstr "模糊的字串"

#~ msgid "Untranslated words"
#~ msgstr "尚未翻譯的字詞"

#~ msgid "Message is fuzzy"
#~ msgstr "模糊的訊息"

#~ msgid "Argentinean Spanish"
#~ msgstr "argentina Español"

#~ msgid "New language"
#~ msgstr "新的語言"

#~ msgid "Java Properties"
#~ msgstr "JAVA 屬性"

#, fuzzy
#~| msgid "Browse changes"
#~ msgid "Browse all changes in component"
#~ msgstr "瀏覽變更"

#~ msgid "Format of translation base file could not be recognized."
#~ msgstr "無法識別翻譯的基本檔案格式。"

#~ msgid "No recent activity has been recorded."
#~ msgstr "最近沒有已被記錄的活動。"

#~ msgid "widgets"
#~ msgstr "小工具"

#~ msgid "Invalid user specified!"
#~ msgstr "指定的使用者無效！"

#~ msgid "ACL not enabled for this project!"
#~ msgstr "ACL 不啟用此專案！"

#~ msgid "Failed to process new translation request!"
#~ msgstr "處理新的翻譯申請失敗！"

#~ msgid "Python format string"
#~ msgstr "Python 格式字串"

#~ msgid "C format string"
#~ msgstr "C 格式字串"

#~ msgid "PHP format string"
#~ msgstr "PHP 格式字串"

#~ msgid "Python brace format string"
#~ msgstr "Python 括號格式字串"

#~ msgid ""
#~ "File content successfully merged into translation, processed %d string."
#~ msgid_plural ""
#~ "File content successfully merged into translation, processed %d strings."
#~ msgstr[0] "檔案內容成功的合併到翻譯，已處理 %d 字串。"

#~ msgid "How to handle requests for creating new languages."
#~ msgstr "如何處理建立新語言的請求。"

#~ msgid "About"
#~ msgstr "關於"

#~ msgid "Suggestions are not allowed on this translation!"
#~ msgstr "在這個翻譯裡不允許建議！"

#, fuzzy
#~| msgid "You don't have privileges to save translations!"
#~ msgid "You don't have privileges to save templates!"
#~ msgstr "您沒有儲存翻譯的權限！"

#~ msgid "Only suggestions are allowed in this translation!"
#~ msgstr "在這個翻譯裡只允許建議！"

#~ msgid "At least four characters long."
#~ msgstr "至少要 4 個字元。"

#~ msgid "Home directory"
#~ msgstr "主目錄"

#~ msgid "Can not write to home directory, please check documentation."
#~ msgstr "不能寫入主目錄，請檢查文件檔。"

#~ msgid "Failed to update git: %s"
#~ msgstr "更新 git 失敗：%s"

#~ msgid ""
#~ "By registering you agree to use your name and email in Git commits and "
#~ "provide your contribution under license defined by each translated "
#~ "project."
#~ msgstr ""
#~ "經過註冊表示您同意在提交 Git 時使用您的姓名和 email，並且在您所定義的授權"
#~ "下提供每個翻譯專案。"

#~ msgid "Git branch"
#~ msgstr "Git 的分支"

#~ msgid "Git push URL"
#~ msgstr "Git 推送 URL"

#~ msgid "Resources"
#~ msgstr "資源"

#~ msgid "Resource name"
#~ msgstr "資源名稱"

#~ msgid "Subproject is now open for translation updates."
#~ msgstr "現在開放翻譯更新子專案。"

#~ msgid "Details"
#~ msgstr "細節"

#~ msgid "+1 vote"
#~ msgstr "+ 1 票"

#~ msgid "-1 vote"
#~ msgstr "- 1 票"

#, fuzzy
#~| msgid "Comments"
#~ msgid "Comments "
#~ msgstr "評論"

#~ msgid "contact"
#~ msgstr "連絡人"

#~ msgid "hosting"
#~ msgstr "主機"

#~ msgid "Avatar"
#~ msgstr "圖示"

#~ msgid "Recent contributions"
#~ msgstr "最近的貢獻"

#~ msgid "Logged in as %(name)s"
#~ msgstr "%(name)s 已登入"

#~ msgid "checks"
#~ msgstr "查核"

#~ msgid "Failures"
#~ msgstr "失效"

#~ msgid "There are no matching failed checks!"
#~ msgstr "沒有符合的失敗查核！"

#~ msgid "data"
#~ msgstr "資料"

#~| msgid "Message"
#~ msgid "Messages"
#~ msgstr "訊息"

#~ msgid "Summaries"
#~ msgstr "概要"

#~ msgid "Others"
#~ msgstr "其它"

#~ msgid "No other strings found."
#~ msgstr "沒有找到其他字串。"

#~ msgid "Subprojects"
#~ msgstr "子專案"

#~ msgid "Project website:"
#~ msgstr "專案的網站："

#~ msgid "Translation license:"
#~ msgstr "翻譯授權："

#~ msgid "search"
#~ msgstr "搜尋"

#~ msgid "Report missing language"
#~ msgstr "報知遺漏的語言"

#~| msgid "Machine readable data"
#~ msgid "Machine-readable data"
#~ msgstr "機器可讀取的資料"

#~ msgid "Git repository:"
#~ msgstr "Git 資源庫："

#~ msgid "changes"
#~ msgstr "變更"

#~ msgid "Special characters:"
#~ msgstr "特殊字元："

#~ msgid "Suggested by anonymous user"
#~ msgstr "建議來自匿名使用者"

#~ msgid "Translation context"
#~ msgstr "翻譯內容"

#~ msgid "Same message used in different subprojects"
#~ msgstr "在不同的子專案中使用相同的訊息"

#~ msgid "All locations"
#~ msgstr "所有位置"

#~ msgid "Words extracted from glossary"
#~ msgstr "從詞彙表中提取出單字"

#~ msgid "Comments about this translation"
#~ msgstr "關於這個翻譯的評論"

#~ msgid "Comments (%(count)s)"
#~ msgstr "評論 (%(count)s)"

#~ msgid "Source string details and feedback"
#~ msgstr "來源字串的細節和回報"

#~ msgid "Source (%(count)s)"
#~ msgstr "來源 (%(count)s)"

#~ msgid "You are not allowed to add comments."
#~ msgstr "您不被允許去增加評論。"

#~ msgid "Stats"
#~ msgstr "統計"

#~ msgid ""
#~ "You can <a href=\"%(download_url)s\">download</a> file for offline "
#~ "translation."
#~ msgstr "您可以<a href=\"%(download_url)s\">下載</a>檔案以離線翻譯。"

#~ msgid ""
#~ "You can also <a href=\"%(pack_download_url)s\">download</a> compiled file "
#~ "to use within the application."
#~ msgstr ""
#~ "您還可以<a href=\"%(pack_download_url)s\">下載</a>已編譯的檔案，使用於應用"
#~ "程式中。"

#~ msgid "Strings (%(count)s):"
#~ msgstr "字串 (%(count)s)："

#~ msgid "Words (%(count)s):"
#~ msgstr "單字 (%(count)s)："

#~ msgid "Used in"
#~ msgstr "使用在"

#~ msgid "First seen"
#~ msgstr "初見"

#~ msgid "Subproject name"
#~ msgstr "子專案名稱"

#~ msgid "Strings with any failing checks (%d)"
#~ msgstr "字串與任何的缺點查核 (%d)"

#~ msgid "Untranslated strings (%d)"
#~ msgstr "尚未翻譯的字串 (%d)"

#~ msgid "Fuzzy strings (%d)"
#~ msgstr "模糊的字串 (%d)"

#~ msgid "Strings with suggestions (%d)"
#~ msgstr "字串與建議 (%d)"

#~ msgid ""
#~ "Should your language be missing, please <a href=\"%(contact_url)s?"
#~ "subject=New+language+request+for+%(object)s\">contact us</a>."
#~ msgstr ""
#~ "如果找不到您的語言，請<a href=\"%(contact_url)s?subject=New language "
#~ "request for %(object)s\">連絡我們</a> 。"

#~ msgid "Avatar for %s"
#~ msgstr "%s 的圖示"

#~ msgid "First name"
#~ msgstr "名字"

#~ msgid "First and last name should be different!"
#~ msgstr "名字和姓氏應該不相同！"

#~ msgid "Username needs to have at least five characters."
#~ msgstr "使用者名稱至少要5個字元。"

#~ msgid ""
#~ "Your profile has been migrated, you might want to adjust preferences."
#~ msgstr "您的個人設定檔已經移轉，您可能想要調整參數。"

#~ msgid "Account activation"
#~ msgstr "啟動帳號"

#~ msgid "Logged out"
#~ msgstr "已登出"

#~ msgid "Password changed"
#~ msgstr "密碼已變更"

#~ msgid "Old password"
#~ msgstr "舊密碼"

#~ msgid "New password confirmation"
#~ msgstr "新密碼驗証"

#~ msgid "The two password fields didn't match."
#~ msgstr "兩個密碼欄位並不符合。"

#~ msgid "Your account could not be activated"
#~ msgstr "無法啟動您的帳號"

#~ msgid ""
#~ "This may be because it is already active or because you waited over "
#~ "%(days)s day to activate it."
#~ msgid_plural ""
#~ "This may be because it is already active or because you waited over "
#~ "%(days)s days to activate it."
#~ msgstr[0] ""
#~ "這可能是因為已經啟動了或是因為您等到超過了 %(days)s 天，才啟動它。"

#~ msgid ""
#~ "If this is not the case, please <a href=\"%(contact_url)s\">contact</a> "
#~ "the website administrator. Otherwise, you may <a href=\"%(reg_url)s"
#~ "\">register again</a>."
#~ msgstr ""
#~ "如果不是這種情況，請 <a href=\"%(contact_url)s\">連絡</a> 網站管理者。否"
#~ "則，您或許要<a href=\"%(reg_url)s\">重新註冊</a>。"

#~ msgid ""
#~ "You might want to <a href=\"%(profile_url)s\">adjust your profile</a> now."
#~ msgstr "您現在可能想要到 <a href=\"%(profile_url)s\"> 調整您的設定檔</a>。"

#~ msgid "Log in again"
#~ msgstr "再次登入"

#~ msgid "Please correct the error below."
#~ msgid_plural "Please correct the errors below."
#~ msgstr[0] "請更正以下錯誤。"

#~ msgid ""
#~ "Please enter your old password, for security's sake, and then enter your "
#~ "new password twice so we can verify you typed it in correctly."
#~ msgstr ""
#~ "為了安全性的考量，請輸入您的舊密碼，接著輸入您的新密碼兩次，這樣我們才能驗"
#~ "證您沒有輸入錯誤。"

#~ msgid "Your password has been set. You may go ahead and log in now."
#~ msgstr "您的密碼已設定。您現在可以繼續並登入。"

#~ msgid "Log in"
#~ msgstr "登入"

#~ msgid ""
#~ "The password reset link is invalid, possibly because it has already been "
#~ "used. Please request a new password reset."
#~ msgstr ""
#~ "重設密碼的連結是無效的，可能是因為它已經被使用。請提出新的密碼重設要求。"

#~ msgid ""
#~ "We've e-mailed you instructions for setting your password to the e-mail "
#~ "address you submitted. You should be receiving it shortly."
#~ msgstr ""
#~ "我們已經用電子郵件，把設定的密碼依您的指定，寄到您的電子郵件位址。您應該很"
#~ "快就會收到它。"

#~ msgid ""
#~ "You're receiving this e-mail because you requested a password reset for "
#~ "your user account at %(site_name)s."
#~ msgstr ""
#~ "您收到這封電子郵件，是因為您請求為您的使用者帳戶 %(site_name)s 重設密碼。"

#~ msgid "Please go to the following page and choose a new password:"
#~ msgstr "請轉到隨後的頁面，並選擇一個新密碼："

#~ msgid "Your username, in case you've forgotten:"
#~ msgstr "萬一您忘了您使用者名稱："

#~ msgid "Thanks for using our site!"
#~ msgstr "感謝您使用我們的網站！"

#~ msgid "The %(site_name)s team"
#~ msgstr "%(site_name)s 的成員"

#~ msgid "You need to log in to be able to save translations!"
#~ msgstr "您需要先登入，然後才能儲存翻譯！"

#~ msgid "You can change password on <a href=\"%(pw_url)s\">separate page</a>."
#~ msgstr "您可以在<a href=\"%(pw_url)s\">分頁</a>上更改密碼。"

#~ msgid "Invalid link to repository!"
#~ msgstr "無效的連結到資源庫！"

#~ msgid ""
#~ "There are %(count)s strings, out of which %(translated)s&#37; is "
#~ "translated and %(fuzzy)s&#37; is fuzzy."
#~ msgstr ""
#~ "有 %(count)s 字串，其中 %(translated)s&#37；已翻譯，和 %(fuzzy)s&#37；是模"
#~ "糊的翻譯。"

#~ msgid ""
#~ "There are %(words)s words, out of which %(percent)s&#37; (%(translated)s) "
#~ "is translated."
#~ msgstr ""
#~ "有 %(words)s 的單字，其中 %(percent)s&#37；(%(translated)s) 已經翻譯。"

#~ msgid "Add new language"
#~ msgstr "新增語言"

#~ msgid "Invalid text direction"
#~ msgstr "無效的文字方向"

#~ msgid "Text direction can be either LTR or RTL"
#~ msgstr "文字方向，可以是從左向右或從右向左"<|MERGE_RESOLUTION|>--- conflicted
+++ resolved
@@ -1469,13 +1469,8 @@
 msgstr "Gettext (PO)"
 
 #: weblate/html/dictionary.html:29
-<<<<<<< HEAD
 msgid "XML Localization Interchange File Format (XLIFF)"
-msgstr ""
-=======
-msgid "XML Localisation Interchange File Format (XLIFF)"
 msgstr "XML 在地化交換檔案格式 (XLIFF)"
->>>>>>> fc6c0523
 
 #: weblate/html/dictionary.html:30
 msgid "TermBase eXchange (TBX)"
