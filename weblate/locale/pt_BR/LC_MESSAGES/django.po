--- conflicted
+++ resolved
@@ -3013,15 +3013,8 @@
 msgstr "Falha ao analisar o arquivo TMX!"
 
 #: weblate/memory/models.py:156
-<<<<<<< HEAD
-#, fuzzy
-#| msgid "Failed to find matching language!"
 msgid "Failed to find source language!"
-msgstr "Falha ao encontrar o idioma correspondente!"
-=======
-msgid "Failed to find source languge!"
 msgstr "Falha ao encontrar o idioma fonte!"
->>>>>>> 2ec88629
 
 #: weblate/memory/models.py:233
 msgctxt "Translation memory category"
