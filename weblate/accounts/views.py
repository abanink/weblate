# Copyright © Michal Čihař <michal@weblate.org>
#
# SPDX-License-Identifier: GPL-3.0-or-later

from __future__ import annotations

import base64
import io
import os
import re
import secrets
import string
import time
from collections import defaultdict
from datetime import datetime, timedelta
from importlib import import_module
from urllib.parse import urlparse, urlunparse

import social_django.utils
import whirlpool
from asgiref.sync import async_to_sync
from cryptography.exceptions import InvalidSignature
from cryptography.hazmat.primitives import hashes
from cryptography.hazmat.primitives.asymmetric import padding
from cryptography.hazmat.primitives.serialization import load_pem_public_key
from django.conf import settings
from django.contrib.auth import REDIRECT_FIELD_NAME, logout
from django.contrib.auth.decorators import login_required
from django.contrib.auth.views import LoginView, LogoutView
from django.core.cache import InvalidCacheBackendError, caches
from django.core.exceptions import ObjectDoesNotExist, PermissionDenied, ValidationError
from django.core.mail.message import EmailMultiAlternatives
from django.core.signing import (
    BadSignature,
    SignatureExpired,
    TimestampSigner,
    dumps,
    loads,
)
from django.db import transaction
from django.db.models import Count, Q
from django.http import Http404, HttpResponse, HttpResponseRedirect, JsonResponse
from django.http.response import HttpResponseServerError
from django.middleware.csrf import rotate_token
from django.shortcuts import get_object_or_404, redirect, render
from django.template.loader import render_to_string
from django.urls import reverse
from django.utils import timezone
from django.utils.cache import patch_response_headers
from django.utils.decorators import method_decorator
from django.utils.http import urlencode
from django.utils.translation import gettext
from django.views.decorators.cache import never_cache
from django.views.decorators.csrf import csrf_exempt
from django.views.decorators.http import require_POST
from django.views.generic import ListView, TemplateView, UpdateView
from PIL import Image, UnidentifiedImageError
from requests.exceptions import JSONDecodeError
from rest_framework.authtoken.models import Token
from social_core.actions import do_auth
from social_core.backends.open_id import OpenIdAuth
from social_core.exceptions import (
    AuthAlreadyAssociated,
    AuthCanceled,
    AuthFailed,
    AuthForbidden,
    AuthMissingParameter,
    AuthStateForbidden,
    AuthStateMissing,
    InvalidEmail,
    MissingBackend,
)
from social_django.utils import load_backend, load_strategy
from social_django.views import complete, disconnect

from weblate.accounts.avatar import (
    get_avatar_cache_key,
    get_avatar_image,
    get_fallback_avatar_url,
)
from weblate.accounts.forms import (
    CaptchaForm,
    CommitForm,
    ContactForm,
    DashboardSettingsForm,
    EmailForm,
    EmptyConfirmForm,
    GroupAddForm,
    GroupRemoveForm,
    LanguagesForm,
    LoginForm,
    NotificationForm,
    PasswordConfirmForm,
    ProfileBaseForm,
    ProfileForm,
    RegistrationForm,
    ResetForm,
    SetPasswordForm,
    SubscriptionForm,
    UserForm,
    UserSearchForm,
    UserSettingsForm,
)
from weblate.accounts.models import AuditLog, Subscription, VerifiedEmail
from weblate.accounts.notifications import (
    FREQ_INSTANT,
    FREQ_NONE,
    NOTIFICATIONS,
    SCOPE_ADMIN,
    SCOPE_ALL,
    SCOPE_COMPONENT,
    SCOPE_PROJECT,
    SCOPE_WATCHED,
    send_notification_email,
)
from weblate.accounts.pipeline import EmailAlreadyAssociated, UsernameAlreadyAssociated
from weblate.accounts.utils import remove_user
from weblate.auth.forms import UserEditForm
<<<<<<< HEAD
from weblate.auth.models import Invitation, OwaVerification, User, get_auth_keys
=======
from weblate.auth.models import (
    AuthenticatedHttpRequest,
    Invitation,
    User,
    get_auth_keys,
)
>>>>>>> 3b6ce0fe
from weblate.auth.utils import format_address
from weblate.logger import LOGGER
from weblate.trans.models import Change, Component, Project, Suggestion, Translation
from weblate.trans.models.component import translation_prefetch_tasks
from weblate.trans.models.project import prefetch_project_flags
from weblate.trans.util import redirect_next
from weblate.utils import messages
from weblate.utils.errors import add_breadcrumb, report_error
from weblate.utils.ratelimit import check_rate_limit, session_ratelimit_post
from weblate.utils.request import get_ip_address, get_user_agent
from weblate.utils.requests import request as weblate_request
from weblate.utils.stats import prefetch_stats
from weblate.utils.token import get_token
from weblate.utils.views import get_paginator, parse_path

CONTACT_TEMPLATE = """
Message from %(name)s <%(email)s>:

%(message)s
"""


MESSAGE_TEMPLATE = """
{message}

--
User: {username}
IP address: {address}
User agent: {agent}
"""

CONTACT_SUBJECTS = {
    "lang": "New language request",
    "reg": "Registration problems",
    "hosting": "Commercial hosting",
    "account": "Suspicious account activity",
    "trial": "Trial extension request",
}

ANCHOR_RE = re.compile(r"^#[a-z]+$")

NOTIFICATION_PREFIX_TEMPLATE = "notifications__{}"

ALLOWED_SIZES = (
    # Used in top navigation
    24,
    # In text avatars
    32,
    # 80 pixels used when linked with weblate.org
    80,
    # Public profile
    128,
)


class EmailSentView(TemplateView):
    r"""Class for rendering "E-mail sent" page."""

    template_name = "accounts/email-sent.html"

    do_password_reset: bool
    do_account_remove: bool

    def get_context_data(self, **kwargs):
        """Create context for rendering page."""
        context = super().get_context_data(**kwargs)
        context["validity"] = settings.AUTH_TOKEN_VALID // 3600
        context["is_reset"] = False
        context["is_remove"] = False
        if self.do_password_reset:
            context["title"] = gettext("Password reset")
            context["is_reset"] = True
        elif self.do_account_remove:
            context["title"] = gettext("Remove account")
            context["is_remove"] = True
        else:
            context["title"] = gettext("User registration")

        return context

    def get(self, request, *args, **kwargs):
        if not request.session.get("registration-email-sent"):
            return redirect("home")

        self.do_password_reset = request.session["password_reset"]
        self.do_account_remove = request.session["account_remove"]

        # Remove session for not authenticated user here.
        # It is no longer needed and will just cause problems
        # with multiple registrations from single browser.
        if not request.user.is_authenticated:
            request.session.flush()
        else:
            request.session.pop("registration-email-sent")

        return super().get(request, *args, **kwargs)


def mail_admins_contact(request, subject, message, context, sender, to) -> None:
    """Send a message to the admins, as defined by the ADMINS setting."""
    LOGGER.info("contact form from %s", sender)
    if not to and settings.ADMINS:
        to = [a[1] for a in settings.ADMINS]
    elif not settings.ADMINS:
        messages.error(request, gettext("Could not send message to administrator."))
        LOGGER.error("ADMINS not configured, cannot send message")
        return

    if settings.CONTACT_FORM == "reply-to":
        kwargs = {"headers": {"Reply-To": sender}}
    else:
        kwargs = {"from_email": sender}

    mail = EmailMultiAlternatives(
        subject=f"{settings.EMAIL_SUBJECT_PREFIX}{subject % context}",
        body=MESSAGE_TEMPLATE.format(
            message=message % context,
            address=get_ip_address(request),
            agent=get_user_agent(request),
            username=request.user.username,
        ),
        to=to,
        **kwargs,
    )

    mail.send(fail_silently=False)

    messages.success(
        request, gettext("Your request has been sent, you will shortly hear from us.")
    )


def redirect_profile(page=""):
    url = reverse("profile")
    if page and ANCHOR_RE.match(page):
        url = f"{url}{page}"
    return HttpResponseRedirect(url)


def get_notification_forms(request):
    user = request.user
    subscriptions: dict[tuple[int, int, int], dict[str, int]] = defaultdict(dict)
    initials = {}

    # Ensure watched, admin and all scopes are visible
    for needed in (SCOPE_WATCHED, SCOPE_ADMIN, SCOPE_ALL):
        key = (needed, -1, -1)
        subscriptions[key] = {}
        initials[key] = {"scope": needed, "project": None, "component": None}
    active = (SCOPE_WATCHED, -1, -1)

    # Include additional scopes from request
    if "notify_project" in request.GET:
        try:
            project = user.allowed_projects.get(pk=request.GET["notify_project"])
            active = key = (SCOPE_PROJECT, project.pk, -1)
            subscriptions[key] = {}
            initials[key] = {
                "scope": SCOPE_PROJECT,
                "project": project,
                "component": None,
            }
        except (ObjectDoesNotExist, ValueError):
            pass
    if "notify_component" in request.GET:
        try:
            component = Component.objects.filter_access(user).get(
                pk=request.GET["notify_component"],
            )
            active = key = (SCOPE_COMPONENT, -1, component.pk)
            subscriptions[key] = {}
            initials[key] = {
                "scope": SCOPE_COMPONENT,
                "component": component,
            }
        except (ObjectDoesNotExist, ValueError):
            pass

    # Populate scopes from the database
    for subscription in user.subscription_set.select_related("project", "component"):
        key = (
            subscription.scope,
            subscription.project_id or -1,
            subscription.component_id or -1,
        )
        subscriptions[key][subscription.notification] = subscription.frequency
        initials[key] = {
            "scope": subscription.scope,
            "project": subscription.project,
            "component": subscription.component,
        }

    # Generate forms
    for i, details in enumerate(sorted(subscriptions.items())):
        yield NotificationForm(
            user=user,
            show_default=i > 1,
            removable=i > 2,
            subscriptions=details[1],
            is_active=details[0] == active,
            initial=initials[details[0]],
            prefix=NOTIFICATION_PREFIX_TEMPLATE.format(i),
            data=request.POST if request.method == "POST" else None,
        )
    for i in range(len(subscriptions), 200):
        prefix = NOTIFICATION_PREFIX_TEMPLATE.format(i)
        if prefix + "-scope" in request.POST or i < len(subscriptions):
            yield NotificationForm(
                user=user,
                show_default=i > 1,
                removable=i > 2,
                subscriptions={},
                is_active=i == 0,
                prefix=prefix,
                data=request.POST,
                initial=initials[details[0]],
            )


@never_cache
@login_required
def user_profile(request):
    user = request.user
    profile = user.profile
    profile.fixup_profile(request)

    form_classes: list[type[ProfileBaseForm | UserForm]] = [
        LanguagesForm,
        SubscriptionForm,
        UserSettingsForm,
        DashboardSettingsForm,
        ProfileForm,
        CommitForm,
        UserForm,
    ]
    forms = [form.from_request(request) for form in form_classes]
    forms.extend(get_notification_forms(request))
    all_backends = get_auth_keys()

    if request.method == "POST":
        if all(form.is_valid() for form in forms):
            # Save changes
            for form in forms:
                if hasattr(form, "audit"):
                    form.audit(request)
                form.save()

            messages.success(request, gettext("Your profile has been updated."))

            # Redirect after saving (and possibly changing language)
            return redirect_profile(request.POST.get("activetab"))
    elif not user.has_usable_password() and "email" in all_backends:
        messages.warning(request, render_to_string("accounts/password-warning.html"))

    social = user.social_auth.all()
    social_names = [assoc.provider for assoc in social]
    new_backends = [
        x for x in sorted(all_backends) if x == "email" or x not in social_names
    ]
    user_translation_ids = set(
        Change.objects.filter(
            user=user, timestamp__gte=timezone.now() - timedelta(days=90)
        ).values_list("translation", flat=True)
    )
    license_components = (
        Component.objects.filter_access(user)
        .filter(translation__id__in=user_translation_ids)
        .exclude(license="")
        .prefetch(alerts=False)
        .distinct()
        .order_by("license")
    )

    return render(
        request,
        "accounts/profile.html",
        {
            "languagesform": forms[0],
            "subscriptionform": forms[1],
            "usersettingsform": forms[2],
            "dashboardsettingsform": forms[3],
            "profileform": forms[4],
            "commitform": forms[5],
            "userform": forms[6],
            "notification_forms": forms[7:],
            "all_forms": forms,
            "user_groups": user.groups.prefetch_related(
                "roles", "projects", "languages", "components"
            ),
            "profile": profile,
            "title": gettext("User profile"),
            "licenses": license_components,
            "associated": social,
            "new_backends": new_backends,
            "has_email_auth": "email" in all_backends,
            "auditlog": user.auditlog_set.order()[:20],
        },
    )


@login_required
@session_ratelimit_post("remove")
@never_cache
def user_remove(request):
    is_confirmation = "remove_confirm" in request.session
    if is_confirmation:
        if request.method == "POST":
            remove_user(request.user, request)
            rotate_token(request)
            logout(request)
            messages.success(request, gettext("Your account has been removed."))
            return redirect("home")
        confirm_form = EmptyConfirmForm(request)

    elif request.method == "POST":
        confirm_form = PasswordConfirmForm(request, request.POST)
        if confirm_form.is_valid():
            store_userid(request, remove=True)
            request.GET = {"email": request.user.email}
            AuditLog.objects.create(
                request.user, request, "removal-request", **request.GET
            )
            return social_complete(request, "email")
    else:
        confirm_form = PasswordConfirmForm(request)

    return render(
        request,
        "accounts/removal.html",
        {"confirm_form": confirm_form, "is_confirmation": is_confirmation},
    )


@session_ratelimit_post("confirm")
@never_cache
def confirm(request):
    details = request.session.get("reauthenticate")
    if not details:
        return redirect("home")

    if request.method == "POST":
        confirm_form = PasswordConfirmForm(
            request, request.POST, user=User.objects.get(pk=details["user_pk"])
        )
        if confirm_form.is_valid():
            request.session.pop("reauthenticate")
            request.session["reauthenticate_done"] = True
            return redirect("social:complete", backend=details["backend"])
    else:
        confirm_form = PasswordConfirmForm(request)

    context = {"confirm_form": confirm_form}
    context.update(details)

    return render(request, "accounts/confirm.html", context)


def get_initial_contact(request):
    """Fill in initial contact form fields from request."""
    initial = {}
    if request.user.is_authenticated:
        initial["name"] = request.user.full_name
        initial["email"] = request.user.email
    return initial


@never_cache
def contact(request):
    captcha = None
    show_captcha = settings.REGISTRATION_CAPTCHA and not request.user.is_authenticated

    if request.method == "POST":
        form = ContactForm(request.POST)
        if show_captcha:
            captcha = CaptchaForm(request, form, request.POST)
        if not check_rate_limit("message", request):
            messages.error(
                request, gettext("Too many messages sent, please try again later.")
            )
        elif (captcha is None or captcha.is_valid()) and form.is_valid():
            mail_admins_contact(
                request,
                "%(subject)s",
                CONTACT_TEMPLATE,
                form.cleaned_data,
                format_address(form.cleaned_data["name"], form.cleaned_data["email"]),
                settings.ADMINS_CONTACT,
            )
            return redirect("home")
    else:
        initial = get_initial_contact(request)
        if request.GET.get("t") in CONTACT_SUBJECTS:
            initial["subject"] = CONTACT_SUBJECTS[request.GET["t"]]
        form = ContactForm(initial=initial)
        if show_captcha:
            captcha = CaptchaForm(request)

    return render(
        request,
        "accounts/contact.html",
        {"form": form, "captcha_form": captcha, "title": gettext("Contact")},
    )


@login_required
@session_ratelimit_post("hosting")
@never_cache
def hosting(request):
    """Form for hosting request."""
    if not settings.OFFER_HOSTING:
        return redirect("home")

    from weblate.billing.models import Billing

    billings = (
        Billing.objects.for_user(request.user)
        .filter(state=Billing.STATE_TRIAL)
        .order_by("-payment", "expiry")
    )

    return render(
        request,
        "accounts/hosting.html",
        {
            "title": gettext("Hosting"),
            "billings": billings,
        },
    )


@login_required
@session_ratelimit_post("trial")
@never_cache
def trial(request):
    """Form for hosting request."""
    if not settings.OFFER_HOSTING:
        return redirect("home")

    plan = request.POST.get("plan", "640k")

    # Avoid frequent requests for a trial for same user
    if plan != "libre" and request.user.auditlog_set.filter(activity="trial").exists():
        messages.error(
            request,
            gettext(
                "Seems you've already requested a trial period recently. "
                "Please contact us with your inquiry so we can find the "
                "best solution for you."
            ),
        )
        return redirect(reverse("contact") + "?t=trial")

    if request.method == "POST":
        from weblate.billing.models import Billing, Plan

        AuditLog.objects.create(request.user, request, "trial")
        billing = Billing.objects.create(
            plan=Plan.objects.get(slug=plan),
            state=Billing.STATE_TRIAL,
            expiry=timezone.now() + timedelta(days=14),
        )
        billing.owners.add(request.user)
        messages.info(
            request,
            gettext(
                "Your trial period is now up and running; "
                "create your translation project and start Weblating!"
            ),
        )
        return redirect(reverse("create-project") + f"?billing={billing.pk}")

    return render(request, "accounts/trial.html", {"title": gettext("Gratis trial")})


class UserPage(UpdateView):
    model = User
    template_name = "accounts/user.html"
    slug_field = "username"
    slug_url_kwarg = "user"
    context_object_name = "page_user"
    form_class = UserEditForm

    group_form = None
    request: AuthenticatedHttpRequest

    def post(self, request, **kwargs):
        if not request.user.has_perm("user.edit"):
            raise PermissionDenied
        user = self.object = self.get_object()
        if "add_group" in request.POST:
            self.group_form = GroupAddForm(request.POST)
            if self.group_form.is_valid():
                user.add_team(request, self.group_form.cleaned_data["add_group"])
                return HttpResponseRedirect(self.get_success_url() + "#groups")
        if "remove_group" in request.POST:
            form = GroupRemoveForm(request.POST)
            if form.is_valid():
                user.remove_team(request, form.cleaned_data["remove_group"])
                return HttpResponseRedirect(self.get_success_url() + "#groups")
        if "remove_user" in request.POST:
            remove_user(user, request, skip_notify=True)
            return HttpResponseRedirect(self.get_success_url() + "#groups")

        return super().post(request, **kwargs)

    def form_valid(self, form):
        """If the form is valid, save the associated model."""
        self.object = form.save(self.request)
        return HttpResponseRedirect(self.get_success_url())

    def get_queryset(self):
        return super().get_queryset().select_related("profile")

    def get_context_data(self, **kwargs):
        """Create context for rendering page."""
        context = super().get_context_data(**kwargs)
        user = self.object
        request = self.request

        allowed_projects = request.user.allowed_projects

        # Filter all user activity
        all_changes = Change.objects.last_changes(request.user).filter(user=user)

        # Filter where project is active
        user_translation_ids = set(
            all_changes.content()
            .filter(timestamp__gte=timezone.now() - timedelta(days=90))
            .values_list("translation", flat=True)
        )
        user_translations = (
            Translation.objects.prefetch()
            .filter(
                id__in=list(user_translation_ids)[:10],
                component__project__in=allowed_projects,
            )
            .order()
        )

        context["page_profile"] = user.profile
        # Last user activity
        context["last_changes"] = all_changes.recent()
        context["last_changes_url"] = urlencode({"user": user.username})
        context["page_user_translations"] = translation_prefetch_tasks(
            prefetch_stats(user_translations)
        )
        owned = (user.owned_projects & allowed_projects.distinct()).order()[:11]
        context["page_owned_projects_more"] = len(owned) == 11
        context["page_owned_projects"] = prefetch_project_flags(
            prefetch_stats(owned[:10])
        )
        watched = (user.watched_projects & allowed_projects).order()[:11]
        context["page_watched_projects_more"] = len(watched) == 11
        context["page_watched_projects"] = prefetch_project_flags(
            prefetch_stats(watched[:10])
        )
        context["user_languages"] = user.profile.all_languages[:7]
        context["group_form"] = self.group_form or GroupAddForm()
        context["page_user_groups"] = (
            user.groups.annotate(Count("user"))
            .prefetch_related("defining_project")
            .order()
        )
        return context


def user_contributions(request, user: str):
    page_user = get_object_or_404(User, username=user)
    user_translation_ids = set(
        Change.objects.content()
        .filter(user=page_user)
        .values_list("translation", flat=True)
    )
    user_translations = (
        Translation.objects.filter_access(request.user)
        .prefetch()
        .filter(
            id__in=user_translation_ids,
        )
        .order()
    )
    return render(
        request,
        "accounts/user_contributions.html",
        {
            "page_user": page_user,
            "page_profile": page_user.profile,
            "page_user_translations": translation_prefetch_tasks(
                prefetch_stats(get_paginator(request, user_translations))
            ),
        },
    )


def user_avatar(request, user: str, size: int):
    """User avatar view."""
    if size not in ALLOWED_SIZES:
        raise Http404(f"Not supported size: {size}")

    avatar_user = get_object_or_404(User, username=user)

    if avatar_user.email == "noreply@weblate.org":
        return redirect(get_fallback_avatar_url(size))
    if avatar_user.email == f"noreply+{avatar_user.pk}@weblate.org":
        return redirect(os.path.join(settings.STATIC_URL, "state/ghost.svg"))

    response = HttpResponse(
        content_type="image/png", content=get_avatar_image(avatar_user, size)
    )

    patch_response_headers(response, 3600 * 24 * 7)

    return response


def redirect_single(request, backend):
    """Redirect user to single authentication backend."""
    return render(
        request,
        "accounts/redirect.html",
        {"backend": backend, "next": request.GET.get("next")},
    )


class WeblateLoginView(LoginView):
    """Login handler, just a wrapper around standard Django login."""

    form_class = LoginForm
    template_name = "accounts/login.html"
    redirect_authenticated_user = True

    def get_context_data(self, **kwargs):
        context = super().get_context_data(**kwargs)
        auth_backends = get_auth_keys()
        context["login_backends"] = [x for x in sorted(auth_backends) if x != "email"]
        context["can_reset"] = "email" in auth_backends
        context["title"] = gettext("Sign in")
        return context

    @method_decorator(never_cache)
    def dispatch(self, request, *args, **kwargs):
        # Redirect signed in users to profile
        if request.user.is_authenticated:
            return redirect_profile()

        # Redirect if there is only one backend
        auth_backends = get_auth_keys()
        if len(auth_backends) == 1 and "email" not in auth_backends:
            return redirect_single(request, auth_backends.pop())

        return super().dispatch(request, *args, **kwargs)

    def form_invalid(self, form):
        rotate_token(self.request)
        return super().form_invalid(form)


class WeblateLogoutView(LogoutView):
    """Logout handler, just a wrapper around standard Django logout."""

    @method_decorator(require_POST)
    @method_decorator(login_required)
    @method_decorator(never_cache)
    def dispatch(self, request, *args, **kwargs):
        messages.info(self.request, gettext("Thank you for using Weblate."))
        return super().dispatch(request, *args, **kwargs)

    def get_default_redirect_url(self):
        # Avoid need for LOGOUT_REDIRECT_URL to be configured
        if not settings.LOGOUT_REDIRECT_URL:
            return reverse("home")
        return super().get_default_redirect_url()


def fake_email_sent(request, reset=False):
    """Fake redirect to e-mail sent page."""
    request.session["registration-email-sent"] = True
    request.session["password_reset"] = reset
    request.session["account_remove"] = False
    return redirect("email-sent")


@never_cache
def register(request):
    """Registration form."""
    captcha = None

    # Fetch invitation
    invitation: None | Invitation = None
    initial = {}
    if invitation_pk := request.session.get("invitation_link"):
        try:
            invitation = Invitation.objects.get(pk=invitation_pk)
        except Invitation.DoesNotExist:
            del request.session["invitation_link"]
        else:
            initial["email"] = invitation.email
            initial["username"] = invitation.username
            initial["fullname"] = invitation.full_name

    # Allow registration at all?
    registration_open = settings.REGISTRATION_OPEN or bool(invitation)

    # Get list of allowed backends
    backends = get_auth_keys()
    if settings.REGISTRATION_ALLOW_BACKENDS and not invitation:
        backends &= set(settings.REGISTRATION_ALLOW_BACKENDS)
    elif not registration_open:
        backends = set()

    if request.method == "POST" and "email" in backends:
        form = RegistrationForm(request, request.POST)
        if settings.REGISTRATION_CAPTCHA:
            captcha = CaptchaForm(request, form, request.POST)
        if (captcha is None or captcha.is_valid()) and form.is_valid():
            if captcha:
                captcha.cleanup_session(request)
            if form.cleaned_data["email_user"]:
                AuditLog.objects.create(
                    form.cleaned_data["email_user"], request, "connect"
                )
                return fake_email_sent(request)
            store_userid(request)
            return social_complete(request, "email")
    else:
        form = RegistrationForm(request, initial=initial)
        if settings.REGISTRATION_CAPTCHA:
            captcha = CaptchaForm(request)

    # Redirect if there is only one backend
    if len(backends) == 1 and "email" not in backends and not invitation:
        return redirect_single(request, backends.pop())

    return render(
        request,
        "accounts/register.html",
        {
            "registration_email": "email" in backends,
            "registration_backends": backends - {"email"},
            "title": gettext("User registration"),
            "form": form,
            "captcha_form": captcha,
            "invitation": invitation,
        },
    )


@login_required
@never_cache
def email_login(request):
    """Connect e-mail."""
    captcha = None

    if request.method == "POST":
        form = EmailForm(request.POST)
        if settings.REGISTRATION_CAPTCHA:
            captcha = CaptchaForm(request, form, request.POST)
        if (captcha is None or captcha.is_valid()) and form.is_valid():
            if captcha:
                captcha.cleanup_session(request)
            email_user = form.cleaned_data["email_user"]
            if email_user and email_user != request.user:
                AuditLog.objects.create(
                    form.cleaned_data["email_user"], request, "connect"
                )
                return fake_email_sent(request)
            store_userid(request)
            return social_complete(request, "email")
    else:
        form = EmailForm()
        if settings.REGISTRATION_CAPTCHA:
            captcha = CaptchaForm(request)

    return render(
        request,
        "accounts/email.html",
        {"title": gettext("Register e-mail"), "form": form, "captcha_form": captcha},
    )


@login_required
@session_ratelimit_post("password")
@never_cache
def password(request):
    """Password change / set form."""
    do_change = True
    change_form = None
    usable = request.user.has_usable_password()

    if "email" not in get_auth_keys() and not usable:
        messages.error(
            request,
            gettext("Cannot reset password, e-mail authentication is turned off."),
        )
        return redirect("profile")

    if usable:
        if request.method == "POST":
            change_form = PasswordConfirmForm(request, request.POST)
            do_change = change_form.is_valid()
        else:
            change_form = PasswordConfirmForm(request)
            do_change = False

    if request.method == "POST":
        form = SetPasswordForm(request.user, request.POST)
        if form.is_valid() and do_change:
            # Clear flag forcing user to set password
            redirect_page = "#account"
            if "show_set_password" in request.session:
                del request.session["show_set_password"]
                redirect_page = ""

            # Change the password
            form.save(request)

            return redirect_profile(redirect_page)
    else:
        form = SetPasswordForm(request.user)

    return render(
        request,
        "accounts/password.html",
        {"title": gettext("Change password"), "change_form": change_form, "form": form},
    )


def reset_password_set(request):
    """Perform actual password reset."""
    user = User.objects.get(pk=request.session["perform_reset"])
    if user.has_usable_password():
        request.session.flush()
        request.session.set_expiry(None)
        messages.error(request, gettext("Password reset has been already completed."))
        return redirect("login")
    if request.method == "POST":
        form = SetPasswordForm(user, request.POST)
        if form.is_valid():
            request.session.set_expiry(None)
            form.save(request, delete_session=True)
            return redirect("login")
    else:
        form = SetPasswordForm(user)
    return render(
        request,
        "accounts/reset.html",
        {
            "title": gettext("Password reset"),
            "form": form,
            "captcha_form": None,
            "second_stage": True,
        },
    )


def get_registration_hint(email: str) -> str | None:
    domain = email.rsplit("@", 1)[-1]
    return settings.REGISTRATION_HINTS.get(domain)


@never_cache
def reset_password(request):
    """Password reset handling."""
    if request.user.is_authenticated:
        return redirect_profile()
    if "email" not in get_auth_keys():
        messages.error(
            request,
            gettext("Cannot reset password, e-mail authentication is turned off."),
        )
        return redirect("login")

    captcha = None

    # We're already in the reset phase
    if "perform_reset" in request.session:
        return reset_password_set(request)
    if request.method == "POST":
        form = ResetForm(request.POST)
        if settings.REGISTRATION_CAPTCHA:
            captcha = CaptchaForm(request, form, request.POST)
        if (captcha is None or captcha.is_valid()) and form.is_valid():
            if captcha:
                captcha.cleanup_session(request)
            if form.cleaned_data["email_user"]:
                audit = AuditLog.objects.create(
                    form.cleaned_data["email_user"], request, "reset-request"
                )
                if not audit.check_rate_limit(request):
                    store_userid(request, reset=True)
                    return social_complete(request, "email")
            else:
                email = form.cleaned_data["email"]
                send_notification_email(
                    None,
                    [email],
                    "reset-nonexisting",
                    context={
                        "address": get_ip_address(request),
                        "user_agent:": get_user_agent(request),
                        "registration_hint": get_registration_hint(email),
                    },
                )
            return fake_email_sent(request, True)
    else:
        form = ResetForm()
        if settings.REGISTRATION_CAPTCHA:
            captcha = CaptchaForm(request)

    return render(
        request,
        "accounts/reset.html",
        {
            "title": gettext("Password reset"),
            "form": form,
            "captcha_form": captcha,
            "second_stage": False,
        },
    )


@require_POST
@login_required
@session_ratelimit_post("reset_api")
def reset_api_key(request):
    """Reset user API key."""
    # Need to delete old token as key is primary key
    with transaction.atomic():
        Token.objects.filter(user=request.user).delete()
        Token.objects.create(user=request.user, key=get_token("wlu"))

    return redirect_profile("#api")


@require_POST
@login_required
@session_ratelimit_post("userdata")
def userdata(request):
    response = JsonResponse(request.user.profile.dump_data())
    response["Content-Disposition"] = 'attachment; filename="weblate.json"'
    return response


@require_POST
@login_required
def watch(request, path):
    user = request.user
    redirect_obj = obj = parse_path(request, path, (Component, Project))
    if isinstance(obj, Component):
        project = obj.project

        # Mute project level subscriptions
        mute_real(user, scope=SCOPE_PROJECT, component=None, project=project)
        # Manually enable component level subscriptions
        for default_subscription in user.subscription_set.filter(scope=SCOPE_WATCHED):
            subscription, created = user.subscription_set.get_or_create(
                notification=default_subscription.notification,
                scope=SCOPE_COMPONENT,
                component=obj,
                project=None,
                defaults={"frequency": default_subscription.frequency},
            )
            if not created and subscription.frequency != default_subscription.frequency:
                subscription.frequency = default_subscription.frequency
                subscription.save(update_fields=["frequency"])

        # Watch project
        obj = project
    user.profile.watched.add(obj)
    return redirect_next(request.GET.get("next"), redirect_obj)


@require_POST
@login_required
def unwatch(request, path):
    obj = parse_path(request, path, (Project,))
    request.user.profile.watched.remove(obj)
    request.user.subscription_set.filter(
        Q(project=obj) | Q(component__project=obj)
    ).delete()
    return redirect_next(request.GET.get("next"), obj)


def mute_real(user, **kwargs) -> None:
    for notification_cls in NOTIFICATIONS:
        if notification_cls.ignore_watched:
            continue
        try:
            subscription = user.subscription_set.get_or_create(
                notification=notification_cls.get_name(),
                defaults={"frequency": FREQ_NONE},
                **kwargs,
            )[0]
        except Subscription.MultipleObjectsReturned:
            subscriptions = user.subscription_set.filter(
                notification=notification_cls.get_name(), **kwargs
            )
            # Remove extra subscriptions
            for subscription in subscriptions[1:]:
                subscription.delete()
            subscription = subscriptions[0]
        if subscription.frequency != FREQ_NONE:
            subscription.frequency = FREQ_NONE
            subscription.save(update_fields=["frequency"])


@require_POST
@login_required
def mute(request, path):
    obj = parse_path(request, path, (Component, Project))
    if isinstance(obj, Component):
        mute_real(request.user, scope=SCOPE_COMPONENT, component=obj, project=None)
        return redirect(
            "{}?notify_component={}#notifications".format(reverse("profile"), obj.pk)
        )
    mute_real(request.user, scope=SCOPE_PROJECT, component=None, project=obj)
    return redirect(
        "{}?notify_project={}#notifications".format(reverse("profile"), obj.pk)
    )


class SuggestionView(ListView):
    paginate_by = 25
    model = Suggestion

    def get_queryset(self):
        if self.kwargs["user"] == "-":
            user = None
        else:
            user = get_object_or_404(User, username=self.kwargs["user"])
        return (
            Suggestion.objects.filter_access(self.request.user)
            .filter(user=user)
            .order()
        )

    def get_context_data(self, *, object_list=None, **kwargs):
        result = super().get_context_data(object_list=object_list, **kwargs)
        if self.kwargs["user"] == "-":
            user = User.objects.get(username=settings.ANONYMOUS_USER_NAME)
        else:
            user = get_object_or_404(User, username=self.kwargs["user"])
        result["page_user"] = user
        result["page_profile"] = user.profile
        return result


def store_userid(request, *, reset: bool = False, remove: bool = False) -> None:
    """Store user ID in the session."""
    request.session["social_auth_user"] = request.user.pk
    request.session["password_reset"] = reset
    request.session["account_remove"] = remove


@require_POST
@login_required
def social_disconnect(request, backend, association_id=None):
    """
    Disconnect social authentication.

    Wrapper around social_django.views.disconnect:

    - Requires POST (to avoid CSRF on auth)
    - Blocks disconnecting last entry
    """
    # Block removal of last social auth
    if request.user.social_auth.count() <= 1:
        messages.error(request, gettext("Could not remove user identity"))
        return redirect_profile("#account")

    # Block removal of last verified email
    verified = VerifiedEmail.objects.filter(social__user=request.user).exclude(
        social__provider=backend, social_id=association_id
    )
    if not verified.exists():
        messages.error(
            request,
            gettext("Add another identity by confirming your e-mail address first."),
        )
        return redirect_profile("#account")

    return disconnect(request, backend, association_id)


@never_cache
@require_POST
def social_auth(request, backend):
    """
    Social authentication endpoint.

    Wrapper around social_django.views.auth:

    - Incorporates modified social_djang.utils.psa
    - Requires POST (to avoid CSRF on auth)
    - Stores current user in session (to avoid CSRF upon completion)
    - Stores session ID in the request URL if needed
    """
    # Fill in idp in case it is not provided
    if backend == "saml" and "idp" not in request.GET:
        request.GET = request.GET.copy()
        request.GET["idp"] = "weblate"
    store_userid(request)
    uri = reverse("social:complete", args=(backend,))
    request.social_strategy = load_strategy(request)
    try:
        request.backend = load_backend(request.social_strategy, backend, uri)
    except MissingBackend:
        raise Http404("Backend not found")
    # Store session ID for OpenID based auth. The session cookies will not be sent
    # on returning POST request due to SameSite cookie policy
    if isinstance(request.backend, OpenIdAuth):
        request.backend.redirect_uri += "?authid={}".format(
            dumps(
                (request.session.session_key, get_ip_address(request)),
                salt="weblate.authid",
            )
        )
    return do_auth(request.backend, redirect_name=REDIRECT_FIELD_NAME)


def auth_fail(request, message):
    messages.error(request, message)
    return redirect(reverse("login"))


def registration_fail(request, message):
    messages.error(request, gettext("Could not complete registration.") + " " + message)
    messages.info(
        request,
        gettext("Please check if you have already registered an account.")
        + " "
        + gettext(
            "You can also request a new password, if you have lost your credentials."
        ),
    )

    return redirect(reverse("login"))


def auth_redirect_token(request):
    return auth_fail(
        request,
        gettext(
            "Try registering again to verify your identity, "
            "the confirmation link probably expired."
        ),
    )


def auth_redirect_state(request):
    return auth_fail(
        request, gettext("Could not authenticate due to invalid session state.")
    )


def handle_missing_parameter(request, backend, error):
    if backend != "email" and error.parameter == "email":
        return auth_fail(
            request,
            gettext("Got no e-mail address from third party authentication service.")
            + " "
            + gettext("Please register using e-mail instead."),
        )
    if error.parameter in {"email", "user", "expires"}:
        return auth_redirect_token(request)
    if error.parameter in {"state", "code"}:
        return auth_redirect_state(request)
    if error.parameter == "disabled":
        return auth_fail(request, gettext("New registrations are turned off."))
    return None


@csrf_exempt
@never_cache
def social_complete(request, backend):
    """
    Social authentication completion endpoint.

    Wrapper around social_django.views.complete:

    - Handles backend errors gracefully
    - Intermediate page (autosubmitted by JavaScript) to avoid
      confirmations by bots
    - Restores session from authid for some backends (see social_auth)
    """
    if "authid" in request.GET:
        try:
            session_key, ip_address = loads(
                request.GET["authid"], max_age=600, salt="weblate.authid"
            )
        except (BadSignature, SignatureExpired):
            return auth_redirect_token(request)
        if ip_address != get_ip_address(request):
            return auth_redirect_token(request)
        engine = import_module(settings.SESSION_ENGINE)
        request.session = engine.SessionStore(session_key)

    if (
        "partial_token" in request.GET
        and "verification_code" in request.GET
        and "confirm" not in request.GET
    ):
        return render(
            request,
            "accounts/token.html",
            {
                "partial_token": request.GET["partial_token"],
                "verification_code": request.GET["verification_code"],
                "backend": backend,
            },
        )
    try:
        return complete(request, backend)
    except InvalidEmail:
        report_error()
        return auth_redirect_token(request)
    except AuthMissingParameter as error:
        report_error()
        result = handle_missing_parameter(request, backend, error)
        if result:
            return result
        raise
    except (AuthStateMissing, AuthStateForbidden):
        report_error()
        return auth_redirect_state(request)
    except AuthFailed:
        report_error()
        return auth_fail(
            request,
            gettext(
                "Could not authenticate, probably due to an expired token "
                "or connection error."
            ),
        )
    except AuthCanceled:
        report_error()
        return auth_fail(request, gettext("Authentication cancelled."))
    except AuthForbidden:
        report_error()
        return auth_fail(request, gettext("The server does not allow authentication."))
    except EmailAlreadyAssociated:
        return registration_fail(
            request,
            gettext(
                "The supplied e-mail address is already in use for another account."
            ),
        )
    except UsernameAlreadyAssociated:
        return registration_fail(
            request,
            gettext("The supplied username is already in use for another account."),
        )
    except AuthAlreadyAssociated:
        return registration_fail(
            request,
            gettext(
                "The supplied user identity is already in use for another account."
            ),
        )
    except ValidationError as error:
        report_error()
        return registration_fail(request, str(error))


@login_required
@require_POST
def subscribe(request):
    if "onetime" in request.POST:
        component = Component.objects.get(pk=request.POST["component"])
        request.user.check_access_component(component)
        subscription = Subscription(
            user=request.user,
            notification=request.POST["onetime"],
            scope=SCOPE_COMPONENT,
            frequency=FREQ_INSTANT,
            project=component.project,
            component=component,
            onetime=True,
        )
        try:
            subscription.full_clean()
            subscription.save()
        except ValidationError:
            pass
        messages.success(request, gettext("Notification settings adjusted."))
    return redirect_profile("#notifications")


def unsubscribe(request):
    if "i" in request.GET:
        signer = TimestampSigner()
        try:
            subscription = Subscription.objects.get(
                pk=int(signer.unsign(request.GET["i"], max_age=24 * 3600))
            )
            subscription.frequency = FREQ_NONE
            subscription.save(update_fields=["frequency"])
            messages.success(request, gettext("Notification settings adjusted."))
        except (BadSignature, SignatureExpired, Subscription.DoesNotExist):
            messages.error(
                request,
                gettext(
                    "The notification change link is no longer valid, "
                    "please sign in to configure notifications."
                ),
            )

    return redirect_profile("#notifications")


@csrf_exempt
@never_cache
def saml_metadata(request):
    if "social_core.backends.saml.SAMLAuth" not in settings.AUTHENTICATION_BACKENDS:
        raise Http404

    # Generate metadata
    complete_url = reverse("social:complete", args=("saml",))
    saml_backend = social_django.utils.load_backend(
        load_strategy(request), "saml", complete_url
    )
    metadata, errors = saml_backend.generate_metadata_xml()

    # Handle errors
    if errors:
        add_breadcrumb(category="auth", message="SAML errors", errors=errors)
        report_error(level="error", cause="SAML metadata")
        return HttpResponseServerError(content=", ".join(errors))

    return HttpResponse(content=metadata, content_type="text/xml")


class UserList(ListView):
    paginate_by = 50
    model = User
    form_class = UserSearchForm

    @method_decorator(login_required)
    def dispatch(self, request, *args, **kwargs):
        return super().dispatch(request, *args, **kwargs)

    def get_base_queryset(self):
        return User.objects.filter(is_active=True, is_bot=False)

    def get_queryset(self):
        users = self.get_base_queryset()
        form = self.form
        if form.is_valid():
            search = form.cleaned_data.get("q", "")
            if search:
                users = users.search(search, parser=form.fields["q"].parser)
        else:
            users = users.order()

        return users.order_by(self.sort_query)

    def setup(self, request, *args, **kwargs) -> None:
        super().setup(request, *args, **kwargs)
        self.form = form = self.form_class(request.GET)
        self.sort_query = ""
        if form.is_valid():
            self.sort_query = form.cleaned_data.get("sort_by", "")
        if not self.sort_query:
            self.sort_query = "-date_joined"

    def get_context_data(self, **kwargs):
        """Create context for rendering page."""
        context = super().get_context_data(**kwargs)
        context["form"] = self.form
        context["sort_query"] = self.sort_query
        context["sort_name"] = self.form.sort_choices[self.sort_query.strip("-")]
        context["sort_choices"] = self.form.sort_choices
        context["search_items"] = (
            ("q", self.form.cleaned_data.get("q", "").strip()),
            ("sort_by", self.sort_query),
        )
        context["query_string"] = urlencode(context["search_items"])
        return context


class Webfinger:
    def __init__(self, url, domain=None):
        self.url = url
        if not domain:
            parsed_url = urlparse(url)
            self.domain = parsed_url.netloc
        else:
            self.domain = domain

        webfinger_url = (
            f"https://{self.domain}/.well-known/webfinger?resource={self.url}"
        )
        LOGGER.info(
            f"Performing webfinger lookup for url {self.url} on domain {self.domain}, calling {webfinger_url}"
        )

        wf_response = weblate_request("get", webfinger_url)
        if wf_response.status_code != 200:
            LOGGER.info(
                f"Webfinger request failed, status code = {wf_response.status_code}"
            )
            self.wf_result = None

        try:
            self.wf_result = wf_response.json()
        except JSONDecodeError as e:
            LOGGER.debug(f"Json parse error: {e}")
            self.wf_result = None

        LOGGER.debug(f"Webfinger result = {self.wf_result}")

    def find_address(self, check_routine=callable):
        if not self.wf_result:
            LOGGER.error("No Webfinger result acquired yet")
            return None

        subject = self.wf_result["subject"]
        if subject:
            subject = str(subject)
            if check_routine(subject):
                address = subject.removeprefix("acct:")
                LOGGER.debug(f"Address {address} found in subject")
                return address

        address = None
        aliases = self.wf_result["aliases"]
        if aliases and isinstance(aliases, list):
            for a in aliases:
                a = str(a)
                if check_routine(a):
                    address = a.removeprefix("acct:")
                    LOGGER.debug(f"Address {address} found in alias")
                    break

        return address

    def extract_publickey(self):
        if not self.wf_result:
            LOGGER.error("No Webfinger result acquired yet")
            return None

        # extract public key from webfinger result
        pubkey_property = "https://w3id.org/security/v1#publicKeyPem"
        # TODO: also return None if the public key is not a valid format?
        wf_properties = self.wf_result["properties"]
        if not wf_properties or not wf_properties[pubkey_property]:
            LOGGER.info("Unable to retrieve public key from webfinger")
            return None

        public_key = wf_properties[pubkey_property]
        LOGGER.debug(f"Public key retrieved: {public_key}")
        return public_key

    def extract_address(self):
        # extract remote user address from webfinger
        # it could be in the subject or in the aliases

        address = self.find_address(lambda field: field.startswith("acct:"))

        if address is None:
            LOGGER.info("Unable to retrieve address from webfinger")
            return None

        LOGGER.debug(f"Found address {address} from webfinger")
        return address

    def extract_avatar(self):
        if not self.wf_result:
            LOGGER.error("No Webfinger result acquired yet")
            return None

        # read the avatar from the webfinger link http://webfinger.net/rel/avatar
        avatar_link = None
        links = self.wf_result["links"]
        if links and isinstance(links, list):
            for link in links:
                if link["rel"] == "http://webfinger.net/rel/avatar":
                    avatar_link = link["href"]
                    LOGGER.debug(
                        f"Found avatar link from webfinger response: {avatar_link}"
                    )
                    break
        return avatar_link


class HttpSig:
    # raises InvalidSignature in case anything wrong with the headers
    def __init__(self, request):
        self.request = request
        self.header = request.headers.get("Authorization", None)
        LOGGER.info(f"Auth header: {self.header}")

        if self.header is None:
            LOGGER.info(f"No Auth header present. all headers: {request.headers}")
            raise InvalidSignature

        if not self.header.strip().startswith("Signature"):
            LOGGER.info("Missing Signature in Authorization header!")
            raise InvalidSignature

        self.sig_block = self.parse_sigheader()

    def get_sig_block(self):
        return self.sig_block

    def parse_sigheader(self):
        ret = {}
        header = self.header

        m = re.search(r'keyId="(.*?)"', header)
        if m:
            ret["keyId"] = m.group(1)

        m = re.search(r"created=([0-9]*)", header)
        if m:
            ret["created"] = m.group(1)

        m = re.search(r"expires=([0-9]*)", header)
        if m:
            ret["expires"] = m.group(1)

        m = re.search(r'algorithm="(.*?)"', header)
        if m:
            ret["algorithm"] = m.group(1)

        m = re.search(r'headers="(.*?)"', header)
        if m:
            ret["headers"] = m.group(1).split()

        m = re.search(r'signature="(.*?)"', header)
        if m:
            ret["signature"] = base64.b64decode(m.group(1).strip())

        if ret.get("signature") and ret.get("algorithm") and (not ret.get("headers")):
            ret["headers"] = ["date"]

        LOGGER.debug(f"parse_sigheader: returning {ret}")
        return ret

    # raises InvalidSignature in case anything wrong with the verification
    def verify(self, pubkey):
        LOGGER.info("Verify signature now...")

        def check_header(h, check_func):
            value = self.sig_block.get(h)
            if not check_func(value):
                return False
            return value

        def createdtime_check(created_time):
            return created_time and created_time < time.time()

        def expiretime_check(expire_time):
            return expire_time and expire_time > time.time()

        def check_generate_signed_data(signed_headers):
            signed_data = ""
            for h in signed_headers:
                h_val = headers.get(h)
                LOGGER.debug(f"Checking header {h} = {h_val}")
                if h_val:
                    signed_data += h + ": " + h_val + "\n"

                match h:
                    case "(created)":
                        created_time = check_header(h, createdtime_check)
                        if not created_time:
                            LOGGER.debug("Created time missing or in the future")
                            return False
                        signed_data += h + ": " + created_time + "\n"

                    case "(expires)":
                        expire_time = check_header(h, expiretime_check)
                        if not expire_time:
                            LOGGER.debug("Expire time not present or passed")
                            return False
                        signed_data += h + ": " + expire_time + "\n"

                    case "date":
                        now = datetime.now(tz=datetime.UTC)
                        past = now - timedelta(days=1)
                        future = now + timedelta(days=1)
                        try:
                            curr = datetime.strptime(
                                h_val, "%a, %d %b %Y %H:%M:%S GMT"
                            ).astimezone(datetime.UTC)
                            if curr > future or curr < past:
                                LOGGER.debug("Bad time")
                                return False
                        except OSError:
                            return False

            # Strip end linefeed
            signed_data = signed_data.rstrip("\n").encode()
            LOGGER.debug(f"Signed data: {signed_data}")
            return signed_data

        headers = {k.lower(): v for k, v in dict(self.request.headers).items()}
        LOGGER.debug(f"Prepared headers: {headers}")
        headers["(request-target)"] = (
            self.request.method.lower() + " " + self.request.get_full_path()
        )
        LOGGER.debug(f"headers = {headers}")

        signed_headers = self.sig_block["headers"] or ["date"]
        LOGGER.info(f"Signed headers: {signed_headers}")

        signed_data = check_generate_signed_data(signed_headers)
        if not signed_data:
            raise InvalidSignature

        sig_algorithm = self.sig_block["algorithm"]
        match sig_algorithm:
            case "rsa-sha256":
                alg = hashes.SHA256()
            case "rsa-sha512":
                alg = hashes.SHA512()
            case _:
                LOGGER.debug(f"Unsupported algorithm ({sig_algorithm})")
                raise InvalidSignature

        if not self.sig_block["keyId"]:
            LOGGER.debug("Missing keyId")
            raise InvalidSignature

        LOGGER.info("Starting crypto verify now")
        pubkey.verify(self.sig_block["signature"], signed_data, padding.PKCS1v15(), alg)


class AvatarImageMgr:
    def __init__(self):
        # Try using avatar specific cache if available
        try:
            self.cache = caches["avatar"]
        except InvalidCacheBackendError:
            self.cache = caches["default"]

    def fetch(self, address, avatar_link):
        if avatar_link:
            cache = self.cache

            # 24 is just one of the ALLOWED_SIZES.
            # Assumption is that, if one of them is there, all sizes will be found from cache
            avatar_image = cache.get(get_avatar_cache_key(address, 24))
            if avatar_image is None:
                LOGGER.info(f"Requesting avatar on {avatar_link}")
                avatar_image = weblate_request("get", avatar_link)
                for size in ALLOWED_SIZES:
                    self.store(get_avatar_cache_key(address, size), avatar_image, size)
            else:
                LOGGER.info("Avatar found in cache!")

    def store(self, avatar_cache_key, image, size):
        try:
            resized_image = Image.open(io.BytesIO(image.content)).resize((size, size))
            img_byte_arr = io.BytesIO()
            resized_image.save(img_byte_arr, format="PNG")
            avatar_image = img_byte_arr.getvalue()
            cache = self.cache

            cache.set(avatar_cache_key, avatar_image)

            LOGGER.info(
                f"Stored avatar for size {size} in cache at key {avatar_cache_key}"
            )
        except UnidentifiedImageError:
            LOGGER.info("Image could not be identified - skipping avatar storage")


class VerifiedRemoteUser:
    def __init__(self, http_sig):
        self.remote_user_cache = caches["default"]

        self.get_key_id(http_sig.get_sig_block())
        LOGGER.info(f"cleaned keyId = {self.key_id}")

        # now find the user with this keyId
        self.get_remote_user()

        self.public_key = load_pem_public_key(self.get("pubkey"))

        try:
            http_sig.verify(self.public_key)
        except InvalidSignature:
            # maybe the cached user had an outdated public key - fetch most recent public key
            self.get_remote_user(cache=False)

            self.public_key = load_pem_public_key(self.get("pubkey"))
            http_sig.verify(self.public_key)

    def get(self, field):
        return self.remote_user[field]

    def get_public_key(self):
        return self.public_key

    def get_key_id(self, sig_block):
        key_id = sig_block.get("keyId")
        if not key_id:
            LOGGER.debug("Missing keyId")
            raise InvalidSignature

        LOGGER.info(f"Found keyId = {key_id}")
        parsed_key_id = urlparse(key_id)
        if parsed_key_id.scheme.startswith("http"):
            key_id = urlunparse(
                (
                    parsed_key_id.scheme,
                    parsed_key_id.netloc,
                    parsed_key_id.path,
                    parsed_key_id.params,
                    "",
                    "",
                )
            )
        else:
            key_id = re.sub("acct:", "", key_id)

        self.key_id = key_id

    def try_fetch_remote_user(self):
        wf = Webfinger(self.key_id)

        address = wf.extract_address()
        verify_addr_result = self.verify_address(address)
        if not verify_addr_result:
            LOGGER.info(
                f"Address {address} could not be verified - this is a fatal error"
            )
            return None

        LOGGER.info(f"Address verification passed for {address}")
        public_key = wf.extract_publickey().encode()
        address = wf.extract_address()
        avatar_link = wf.extract_avatar()
        remote_user = {
            "pubkey": public_key,
            "address": address,
            "avatar_link": avatar_link,
        }
        self.remote_user_cache.set(
            self.create_user_cache_key(), remote_user
        )
        return remote_user

    # Check that a claimed address wil resolve to the keyId
    #
    # We will use the claimed address as username and in the key for caching the avatar
    # we need to make sure that this claimed address can be trusted
    # This can be done by looking up the keyId on the claimed address's domain
    # if it fails, someone is providing an invalid address to use as username
    def verify_address(self, address):
        domain = address.rpartition("@")[2]
        if not domain:
            return False

        wf_result = Webfinger(self.key_id, domain)
        if wf_result:
            return wf_result.find_address(lambda address: address == self.key_id)

        return False

    def create_user_cache_key(self):
        return f"remote_user_{self.key_id}"

    def get_remote_user_from_cache(self):
        remote_user_from_cache = self.remote_user_cache.get(
            self.create_user_cache_key()
        )

        if remote_user_from_cache:
            LOGGER.info(f"Remote user {self.key_id} found in cache!")

        return remote_user_from_cache

    def get_remote_user(self, cache=True):
        remote_user = (
            self.get_remote_user_from_cache() or self.try_fetch_remote_user()
            if cache
            else self.try_fetch_remote_user()
        )
        if not remote_user:
            LOGGER.info(f"Failed to retrieve user's public key for {self.key_id}")
            raise InvalidSignature

        self.remote_user = remote_user


@async_to_sync
async def owa_server(request):
    ret_response = {"success": "false"}
    LOGGER.info("Hit OWA endpoint")

    def generate_token(length=32):
        characters = string.ascii_letters + string.digits
        return whirlpool.new(
            "".join(secrets.choice(characters) for i in range(length)).encode("utf-8")
        ).hexdigest()[:length]

    try:
        # raises InvalidSignature when signature could not be verified for some reason
        remote_user = VerifiedRemoteUser(HttpSig(request))
        LOGGER.info("Signature OK")

        address = remote_user.get("address")
        # generate and store the OWA token
        token = generate_token()
        owa_verification = OwaVerification(token=token, remote_url=address)
        await owa_verification.asave()

        # encrypt the token with the public key of the remote user
        encrypted_token = base64.b64encode(
            remote_user.get_public_key().encrypt(token.encode(), padding.PKCS1v15())
        ).decode()

        avatar_image_mgr = AvatarImageMgr()
        avatar_link = remote_user.get("avatar_link")
        LOGGER.debug(f"Address: {address} - Avatar link: {avatar_link}")
        avatar_image_mgr.fetch(address, avatar_link)

        ret_response["success"] = "true"
        ret_response["encrypted_token"] = encrypted_token

    except InvalidSignature:
        LOGGER.info("Signature verification failed")

    return JsonResponse(ret_response)<|MERGE_RESOLUTION|>--- conflicted
+++ resolved
@@ -116,16 +116,7 @@
 from weblate.accounts.pipeline import EmailAlreadyAssociated, UsernameAlreadyAssociated
 from weblate.accounts.utils import remove_user
 from weblate.auth.forms import UserEditForm
-<<<<<<< HEAD
 from weblate.auth.models import Invitation, OwaVerification, User, get_auth_keys
-=======
-from weblate.auth.models import (
-    AuthenticatedHttpRequest,
-    Invitation,
-    User,
-    get_auth_keys,
-)
->>>>>>> 3b6ce0fe
 from weblate.auth.utils import format_address
 from weblate.logger import LOGGER
 from weblate.trans.models import Change, Component, Project, Suggestion, Translation
