# -*- coding: utf-8 -*-
#
# Copyright © 2012 - 2016 Michal Čihař <michal@cihar.com>
#
# This file is part of Weblate <https://weblate.org/>
#
# This program is free software: you can redistribute it and/or modify
# it under the terms of the GNU General Public License as published by
# the Free Software Foundation, either version 3 of the License, or
# (at your option) any later version.
#
# This program is distributed in the hope that it will be useful,
# but WITHOUT ANY WARRANTY; without even the implied warranty of
# MERCHANTABILITY or FITNESS FOR A PARTICULAR PURPOSE.  See the
# GNU General Public License for more details.
#
# You should have received a copy of the GNU General Public License
# along with this program.  If not, see <http://www.gnu.org/licenses/>.
#
"""
Minimal distributed version control system abstraction for Weblate needs.
"""
from __future__ import unicode_literals
# For some reasons, this fails in PyLint sometimes...
# pylint: disable=E0611,F0401
from distutils.version import LooseVersion
import email.utils
import hashlib
import os
import os.path
import re
import subprocess

from dateutil import parser

import six
from six.moves.configparser import RawConfigParser

from weblate.trans.util import (
    get_clean_env, add_configuration_error, path_separator
)
from weblate.trans.ssh import ssh_file, SSH_WRAPPER
from weblate import appsettings

VCS_REGISTRY = {}
VCS_CHOICES = []


def register_vcs(vcs):
    """
    Registers VCS if it's supported.
    """
    if vcs.is_supported():
        key = vcs.name.lower()
        VCS_REGISTRY[key] = vcs
        VCS_CHOICES.append(
            (key, vcs.name)
        )
    return vcs


class RepositoryException(Exception):
    """
    Error while working with a repository.
    """
    def __init__(self, retcode, stderr, stdout):
        super(RepositoryException, self).__init__(stderr or stdout)
        self.retcode = retcode
        self.stderr = stderr.strip()
        self.stdout = stdout.strip()

    def __str__(self):
        if self.stderr:
            message = self.stderr
        else:
            message = self.stdout
        if self.retcode != 0:
            return '{0} ({1})'.format(message, self.retcode)
        return message


class Repository(object):
    """
    Basic repository object.
    """
    _last_revision = None
    _last_remote_revision = None
    _cmd = 'false'
    _cmd_last_revision = None
    _cmd_last_remote_revision = None
    _cmd_update_remote = None
    _cmd_push = None
    _cmd_status = ['status']

    name = None
    req_version = None
    default_branch = ''

    _is_supported = None
    _version = None

    def __init__(self, path, branch=None):
        self.path = path
        if branch is None:
            self.branch = self.default_branch
        else:
            self.branch = branch
        self.last_output = ''
        if not self.is_valid():
            self.init()

    def check_config(self):
        """
        Checks VCS configuration.
        """
        return

    def is_valid(self):
        '''
        Checks whether this is a valid repository.
        '''
        raise NotImplementedError()

    def init(self):
        '''
        Initializes the repository.
        '''
        raise NotImplementedError()

    def resolve_symlinks(self, path):
        """
        Resolves any symlinks in the path.
        """
        # Resolve symlinks first
        real_path = path_separator(
            os.path.realpath(os.path.join(self.path, path))
        )
        repository_path = path_separator(
            os.path.realpath(self.path)
        )

        if not real_path.startswith(repository_path):
            raise ValueError('Too many symlinks or link outside tree')

        return real_path[len(repository_path):].lstrip('/')

    @classmethod
    def _popen(cls, args, cwd=None):
        '''
        Executes the command using popen.
        '''
        if args is None:
            raise RepositoryException(0, 'Not supported functionality', '')
        args = [cls._cmd] + args
        process = subprocess.Popen(
            args,
            cwd=cwd,
            env=get_clean_env({'GIT_SSH': ssh_file(SSH_WRAPPER)}),
            stdout=subprocess.PIPE,
            stderr=subprocess.PIPE,
        )
        output, output_err = process.communicate()
        retcode = process.poll()
        if retcode:
            raise RepositoryException(
                retcode,
                output_err.decode('utf-8'),
                output.decode('utf-8')
            )
        return output.decode('utf-8')

    def execute(self, args):
        '''
        Executes command and caches its output.
        '''
        self.last_output = self._popen(args, self.path)
        return self.last_output

    @property
    def last_revision(self):
        '''
        Returns last local revision.
        '''
        if self._last_revision is None:
            self._last_revision = self.execute(
                self._cmd_last_revision
            )
        return self._last_revision

    @property
    def last_remote_revision(self):
        '''
        Returns last remote revision.
        '''
        if self._last_remote_revision is None:
            self._last_remote_revision = self.execute(
                self._cmd_last_remote_revision
            )
        return self._last_remote_revision

    @classmethod
    def clone(cls, source, target, branch=None, bare=False):
        """
        Clones repository and returns Repository object for cloned
        repository.
        """
        raise NotImplementedError()

    def update_remote(self):
        """
        Updates remote repository.
        """
        self.execute(self._cmd_update_remote)
        self._last_remote_revision = None

    def status(self):
        """
        Returns status of the repository.
        """
        return self.execute(self._cmd_status)

    def push(self):
        """
        Pushes given branch to remote repository.
        """
        self.execute(self._cmd_push + [self.branch])

    def reset(self):
        """
        Resets working copy to match remote branch.
        """
        raise NotImplementedError()

    def merge(self, abort=False):
        """
        Merges remote branch or reverts the merge.
        """
        raise NotImplementedError()

    def rebase(self, abort=False):
        """
        Rebases working copy on top of remote branch.
        """
        raise NotImplementedError()

    def needs_commit(self, filename=None):
        """
        Checks whether repository needs commit.
        """
        raise NotImplementedError()

    def needs_merge(self):
        """
        Checks whether repository needs merge with upstream
        (is missing some revisions).
        """
        raise NotImplementedError()

    def needs_push(self):
        """
        Checks whether repository needs push to upstream
        (has additional revisions).
        """
        raise NotImplementedError()

    def get_revision_info(self, revision):
        """
        Returns dictionary with detailed revision information.
        """
        raise NotImplementedError()

    @classmethod
    def is_supported(cls):
        """
        Checks whether this VCS backend is supported.
        """
        if cls._is_supported is not None:
            return cls._is_supported
        try:
            version = cls.get_version()
        except OSError:
            cls._is_supported = False
            return False
        if cls.req_version is None:
            cls._is_supported = True
        elif LooseVersion(version) >= LooseVersion(cls.req_version):
            cls._is_supported = True
        else:
            cls._is_supported = False
            add_configuration_error(
                cls.name.lower(),
                '{0} version is too old, please upgrade to {1}.'.format(
                    cls.name,
                    cls.req_version
                )
            )
        return cls._is_supported

    @classmethod
    def get_version(cls):
        """
        Cached getting of version.
        """
        if cls._version is None:
            cls._version = cls._get_version()
        return cls._version

    @classmethod
    def _get_version(cls):
        """
        Returns VCS program version.
        """
        return cls._popen(['--version'])

    def set_committer(self, name, mail):
        """
        Configures commiter name.
        """
        raise NotImplementedError()

    def commit(self, message, author, timestamp, files):
        """
        Creates new revision.
        """
        raise NotImplementedError()

    def get_object_hash(self, path):
        """
        Returns hash of object in the VCS in a way compatible with Git.
        """
        real_path = os.path.join(
            self.path,
            self.resolve_symlinks(path)
        )
        objhash = hashlib.sha1()

        with open(real_path, 'rb') as handle:
            data = handle.read()
            objhash.update('blob {0}\0'.format(len(data)).encode('ascii'))
            objhash.update(data)

        return objhash.hexdigest()

    def configure_remote(self, pull_url, push_url, branch):
        """
        Configure remote repository.
        """
        raise NotImplementedError()

    def configure_branch(self, branch):
        """
        Configure repository branch.
        """
        raise NotImplementedError()

    def describe(self):
        """
        Verbosely describes current revision.
        """
        raise NotImplementedError()


@register_vcs
class GitRepository(Repository):
    """
    Repository implementation for Git.
    """
    _cmd = 'git'
    _cmd_last_revision = [
        'log', '-n', '1', '--format=format:%H', '@'
    ]
    _cmd_last_remote_revision = [
        'log', '-n', '1', '--format=format:%H', '@{upstream}'
    ]
    _cmd_update_remote = ['remote', 'update', 'origin']
    _cmd_push = ['push', 'origin']
    name = 'Git'
    req_version = '1.6'
    default_branch = 'master'

    def is_valid(self):
        '''
        Checks whether this is a valid repository.
        '''
        return (
            os.path.exists(os.path.join(self.path, '.git', 'config')) or
            os.path.exists(os.path.join(self.path, 'config'))
        )

    def init(self):
        '''
        Initializes the repository.
        '''
        self._popen(['init', self.path])

    def check_config(self):
        """
        Checks VCS configuration.
        """
        # We directly set config as it takes same time as reading it
        self.set_config('push.default', 'current')

    @classmethod
    def clone(cls, source, target, branch=None, bare=False):
        """
        Clones repository and returns Repository object for cloned
        repository.
        """
        if bare:
            cls._popen(['clone', '--bare', source, target])
        else:
            cls._popen(['clone', source, target])
        return cls(target, branch)

    def get_config(self, path):
        """
        Reads entry from configuration.
        """
        return self.execute(['config', path]).strip()

    def set_config(self, path, value):
        """
        Set entry in local configuration.
        """
        self.execute(['config', path, value.encode('utf-8')])

    def set_committer(self, name, mail):
        """
        Configures commiter name.
        """
        self.set_config('user.name', name)
        self.set_config('user.email', mail)

    def reset(self):
        """
        Resets working copy to match remote branch.
        """
        self.execute(['reset', '--hard', 'origin/{0}'.format(self.branch)])
        self._last_revision = None

    def rebase(self, abort=False):
        """
        Rebases working copy on top of remote branch.
        """
        if abort:
            self.execute(['rebase', '--abort'])
        else:
            self.execute(['rebase', 'origin/{0}'.format(self.branch)])

    def merge(self, abort=False):
        """
        Merges remote branch or reverts the merge.
        """
        if abort:
            self.execute(['merge', '--abort'])
        else:
            self.execute(['merge', 'origin/{0}'.format(self.branch)])

    def needs_commit(self, filename=None):
        """
        Checks whether repository needs commit.
        """
        if filename is None:
            status = self.execute(['status', '--porcelain'])
        else:
            status = self.execute(['status', '--porcelain', '--', filename])
        return status != ''

    def get_revision_info(self, revision):
        """
        Returns dictionary with detailed revision information.
        """
        text = self.execute([
            'log',
            '-1',
            '--format=fuller',
            '--date=rfc',
            '--abbrev-commit',
            revision
        ])

        result = {
            'revision': revision,
        }

        message = []

        header = True

        for line in text.splitlines():
            if header:
                if not line:
                    header = False
                elif line.startswith('commit'):
                    result['shortrevision'] = line.split()[1]
                else:
                    name, value = line.strip().split(':', 1)
                    value = value.strip()
                    name = name.lower()
                    if 'date' in name:
                        result[name] = parser.parse(value)
                    else:
                        result[name] = value
                        if '@' in value:
                            parsed = email.utils.parseaddr(value)
                            result['{0}_name'.format(name)] = parsed[0]
                            result['{0}_email'.format(name)] = parsed[1]
            else:
                message.append(line.strip())

        result['message'] = '\n'.join(message)
        result['summary'] = message[0]

        return result

    def _log_revisions(self, refspec):
        """
        Returns revisin log for given refspec.
        """
        return self.execute(
            ['log', '--oneline', refspec, '--']
        )

    def needs_merge(self):
        """
        Checks whether repository needs merge with upstream
        (is missing some revisions).
        """
        return self._log_revisions('..origin/{0}'.format(self.branch)) != ''

    def needs_push(self):
        """
        Checks whether repository needs push to upstream
        (has additional revisions).
        """
        return self._log_revisions('origin/{0}..'.format(self.branch)) != ''

    @classmethod
    def _get_version(cls):
        """
        Returns VCS program version.
        """
        return cls._popen(['--version']).split()[-1]

    def commit(self, message, author=None, timestamp=None, files=None):
        """
        Creates new revision.
        """
        # Add files
        if files is not None:
            self.execute(['add', '--force', '--'] + files)

        # Build the commit command
        cmd = [
            'commit',
            '--message', message.encode('utf-8'),
        ]
        if author is not None:
            cmd.extend(['--author', author.encode('utf-8')])
        if timestamp is not None:
            cmd.extend(['--date', timestamp.isoformat()])
        # Execute it
        self.execute(cmd)
        # Clean cache
        self._last_revision = None

    def get_object_hash(self, path):
        """
        Returns hash of object in the VCS.
        """
        real_path = self.resolve_symlinks(path)

        git_hash = self.execute(['ls-tree', 'HEAD', real_path])

        if not git_hash:
            return super(GitRepository, self).get_object_hash(path)

        return git_hash.split()[2]

    def configure_remote(self, pull_url, push_url, branch):
        """
        Configure remote repository.
        """
        old_pull = None
        old_push = None
        # Parse existing remotes
        for remote in self.execute(['remote', '-v']).splitlines():
            name, url = remote.split('\t')
            if name != 'origin':
                continue
            if ' ' in url:
                url, kind = url.rsplit(' ', 1)
                if kind == '(fetch)':
                    old_pull = url
                elif kind == '(push)':
                    old_push = url

        if old_pull is None:
            # No origin existing
            self.execute(['remote', 'add', 'origin', pull_url])
        elif old_pull != pull_url:
            # URL changed?
            self.execute(['remote', 'set-url', 'origin', pull_url])

        if old_push != push_url:
            self.execute(['remote', 'set-url', 'origin', '--push', push_url])

        # Set branch to track
        self.set_config(
            'remote.origin.fetch',
            '+refs/heads/{0}:refs/remotes/origin/{0}'.format(branch)
        )
        self.set_config(
            'branch.{0}.remote'.format(branch),
            'origin'
        )
        self.set_config(
            'branch.{0}.merge'.format(branch),
            'refs/heads/{0}'.format(branch)
        )

        self.branch = branch

    def configure_branch(self, branch):
        """
        Configure repository branch.
        """
        # Get List of current branches in local repository
        # (we get additional * there indicating current branch)
        branches = self.execute(['branch']).splitlines()
        if '* {0}'.format(branch) in branches:
            return

        # Add branch
        if branch not in branches:
            self.execute(
                ['branch', '--track', branch, 'origin/{0}'.format(branch)]
            )
        else:
            # Ensure it tracks correct upstream
            self.set_config(
                'branch.{0}.remote'.format(branch),
                'origin',
            )

        # Checkout
        self.execute(['checkout', branch])
        self.branch = branch

    def describe(self):
        """
        Verbosely describes current revision.
        """
        return self.execute(['describe', '--always']).strip()


@register_vcs
class GitWithGerritRepository(GitRepository):

    name = 'Gerrit'

    def push(self):
        try:
            self.execute(['review'])
        except RepositoryException as error:
            if error.retcode == 1:
                # Nothing to push
                return
            raise


@register_vcs
class GithubRepository(GitRepository):

    name = 'GitHub'

    _cmd = 'hub'
    _hub_user = appsettings.GITHUB_USERNAME

    if _hub_user is None:
        _is_supported = False
    else:
        _cmd_push = ['push', _hub_user]

    def create_pull_request(self, origin_branch, fork_branch):
        """
        Creates pull request to merge branch in forked repository into
        branch of remote repository.
        """
        cmd = [
            'pull-request',
            '-f',
            '-h', '{0}:{1}'.format(self._hub_user, fork_branch),
            '-b', origin_branch,
            '-m', 'Update from Weblate.'.encode('utf-8'),
        ]
        self.execute(cmd)

    def push_to_fork(self, local_branch, fork_branch):
        """
        Pushes given local branch to branch in forked repository.
        """
        self.execute(self._cmd_push + ['{0}:{1}'.format(local_branch,
                                                        fork_branch)])

    def fork(self):
        """
        Creates fork of original repository if one doesn't exist yet.
        """
        if self._hub_user not in self.execute(['remote']).splitlines():
            self.execute(['fork'])

    def push(self):
        """
        Forks repository on Github, pushes changes to *-weblate branch
        on fork and creates pull request against original repository.
        """
        self.fork()
<<<<<<< HEAD
        fork_branch = '{0}-weblate'.format(self.branch)
        self.push_to_fork(self.branch, fork_branch)
=======
        fork_branch = '{0}-weblate'.format(branch)
        self.push_to_fork(branch, branch)
        self.push_to_fork(branch, fork_branch)
>>>>>>> f61eb8c3
        try:
            self.create_pull_request(self.branch, fork_branch)
        except RepositoryException as error:
            if error.retcode == 1:
                # Pull request already exists.
                return
            raise


@register_vcs
class HgRepository(Repository):
    """
    Repository implementation for Mercurial.
    """
    _cmd = 'hg'
    _cmd_last_revision = [
        'log', '--limit', '1', '--template', '{node}'
    ]
    _cmd_last_remote_revision = [
        'log', '--limit', '1', '--template', '{node}', '--branch', 'tip'
    ]
    _cmd_update_remote = ['pull']
    name = 'Mercurial'
    req_version = '2.8'
    default_branch = 'default'

    VERSION_RE = re.compile(r'.*\(version ([^)]*)\).*')

    def is_valid(self):
        '''
        Checks whether this is a valid repository.
        '''
        return os.path.exists(os.path.join(self.path, '.hg', 'requires'))

    def init(self):
        '''
        Initializes the repository.
        '''
        self._popen(['init', self.path])

    def check_config(self):
        """
        Checks VCS configuration.
        """
        # We directly set config as it takes same time as reading it
        self.set_config('ui.ssh', ssh_file(SSH_WRAPPER))

    @classmethod
    def clone(cls, source, target, branch=None, bare=False):
        """
        Clones repository and returns Repository object for cloned
        repository.
        """
        if bare:
            cls._popen(['clone', '--updaterev', 'null', source, target])
        else:
            cls._popen(['clone', source, target])
        return cls(target, branch)

    def get_config(self, path):
        """
        Reads entry from configuration.
        """
        result = None
        section, option = path.split('.', 1)
        filename = os.path.join(self.path, '.hg', 'hgrc')
        config = RawConfigParser()
        config.read(filename)
        if config.has_option(section, option):
            result = config.get(section, option)
            if six.PY2:
                result = result.decode('utf-8')
        return result

    def set_config(self, path, value):
        """
        Set entry in local configuration.
        """
        section, option = path.split('.', 1)
        filename = os.path.join(self.path, '.hg', 'hgrc')
        if six.PY2:
            value = value.encode('utf-8')
            section = section.encode('utf-8')
            option = option.encode('utf-8')
        config = RawConfigParser()
        config.read(filename)
        if not config.has_section(section):
            config.add_section(section)
        if (config.has_option(section, option) and
                config.get(section, option) == value):
            return
        config.set(section, option, value)
        with open(filename, 'w') as handle:
            config.write(handle)

    def set_committer(self, name, mail):
        """
        Configures commiter name.
        """
        self.set_config(
            'ui.username',
            '{0} <{1}>'.format(name, mail)
        )

    def reset(self):
        """
        Resets working copy to match remote branch.
        """
        self.set_config('extensions.strip', '')
        self.execute(['revert', '-a', '--no-backup'])
        if self.needs_push():
            self.execute(['strip', 'roots(outgoing())'])
        self._last_revision = None

    def rebase(self, abort=False):
        """
        Rebases working copy on top of remote branch.
        """
        self.set_config('extensions.rebase', '')
        if abort:
            self.execute(['rebase', '--abort'])
        else:
            try:
                self.execute(['rebase', '--tool', 'internal:merge'])
            except RepositoryException as error:
                if error.stdout:
                    message = error.stdout
                else:
                    message = error.stderr
                # Mercurial 3.8 changed error code and output
                if (error.retcode in (1, 255) and
                        'nothing to rebase' in message):
                    self.execute(['update'])
                    return
                raise

    def merge(self, abort=False):
        """
        Merges remote branch or reverts the merge.
        """
        if abort:
            self.execute(['update', '--clean', '.'])
        else:
            try:
                # First try update
                self.execute(['update'])

                # Figure out if we did not create multiple heads
                heads = self.execute(['heads', '-T', '{node}\n']).split()
                if len(heads) > 1:
                    # Fall back to merge
                    raise RepositoryException(0, 'multiple heads', '')

            except RepositoryException as error:
                # Fallback to merge
                try:
                    self.execute(['merge', '--tool', 'internal:merge'])
                except RepositoryException as error:
                    if error.retcode == 255:
                        # Nothing to merge
                        return
                    raise
                self.execute(['commit', '--message', 'Merge'])

    def needs_commit(self, filename=None):
        """
        Checks whether repository needs commit.
        """
        if filename is None:
            status = self.execute(['status'])
        else:
            status = self.execute(['status', '--', filename])
        return status != ''

    def get_revision_info(self, revision):
        """
        Returns dictionary with detailed revision information.
        """
        template = '''
        author_name: {person(author)}
        author_email: {email(author)}
        author: {author}
        authordate: {rfc822date(date)}
        commit_name: {person(author)}
        commit_email: {email(author)}
        commit: {author}
        commitdate: {rfc822date(date)}
        shortrevision: {short(node)}
        message:
        {desc}
        '''
        text = self.execute([
            'log',
            '--limit', '1',
            '--template', template,
            '--rev', revision
        ])

        result = {
            'revision': revision,
        }

        message = []
        header = True

        for line in text.splitlines():
            line = line.strip()
            if not line:
                continue
            if not header:
                message.append(line)
                continue
            if line == 'message:':
                header = False
                continue
            name, value = line.strip().split(':', 1)
            value = value.strip()
            name = name.lower()
            if 'date' in name:
                result[name] = parser.parse(value)
            else:
                result[name] = value

        result['message'] = '\n'.join(message)
        result['summary'] = message[0]

        return result

    def needs_merge(self):
        """
        Checks whether repository needs merge with upstream
        (is missing some revisions).
        """
        return self.execute(['log', '-r', 'only(tip,.)']) != ''

    def needs_push(self):
        """
        Checks whether repository needs push to upstream
        (has additional revisions).
        """
        return self.execute(['log', '-r', 'outgoing()']) != ''

    @classmethod
    def _get_version(cls):
        """
        Returns VCS program version.
        """
        output = cls._popen(['version', '-q'])
        matches = cls.VERSION_RE.match(output)
        if matches is None:
            raise OSError('Failed to parse version string: {0}'.format(output))
        return matches.group(1)

    def commit(self, message, author=None, timestamp=None, files=None):
        """
        Creates new revision.
        """
        # Build the commit command
        cmd = [
            'commit',
            '--message', message.encode('utf-8'),
        ]
        if author is not None:
            cmd.extend(['--user', author.encode('utf-8')])
        if timestamp is not None:
            cmd.extend([
                '--date',
                timestamp.strftime("%a, %d %b %Y %H:%M:%S +0000")
            ])

        # Add files
        if files is not None:
            self.execute(['add', '--'] + files)
            cmd.extend(files)

        # Execute it
        self.execute(cmd)
        # Clean cache
        self._last_revision = None

    def configure_remote(self, pull_url, push_url, branch):
        """
        Configure remote repository.
        """
        old_pull = self.get_config('paths.default')
        old_push = self.get_config('paths.default-push')

        if old_pull != pull_url:
            # No origin existing or URL changed?
            self.set_config('paths.default', pull_url)

        if old_push != push_url:
            self.set_config('paths.default-push', push_url)

        # We also enable some necessary extensions here
        self.set_config('extensions.strip', '')
        self.set_config('extensions.rebase', '')
        self.set_config('experimental.evolution', 'all')
        self.set_config('phases.publish', 'False')

        self.branch = branch

    def configure_branch(self, branch):
        """
        Configure repository branch.
        """
        self.execute(['update', branch])
        self.branch = branch

    def describe(self):
        """
        Verbosely describes current revision.
        """
        return self.execute([
            'log',
            '-r', '.',
            '--template', '{latesttag}-{latesttagdistance}-{node|short}'
        ]).strip()

    def push(self):
        """
        Pushes given branch to remote repository.
        """
        try:
            self.execute(['push'])
        except RepositoryException as error:
            if error.retcode == 1:
                # No changes found
                return
            raise<|MERGE_RESOLUTION|>--- conflicted
+++ resolved
@@ -716,14 +716,9 @@
         on fork and creates pull request against original repository.
         """
         self.fork()
-<<<<<<< HEAD
         fork_branch = '{0}-weblate'.format(self.branch)
+        self.push_to_fork(self.branch, self.branch)
         self.push_to_fork(self.branch, fork_branch)
-=======
-        fork_branch = '{0}-weblate'.format(branch)
-        self.push_to_fork(branch, branch)
-        self.push_to_fork(branch, fork_branch)
->>>>>>> f61eb8c3
         try:
             self.create_pull_request(self.branch, fork_branch)
         except RepositoryException as error:
